import { HardhatEthersSigner } from "@nomicfoundation/hardhat-ethers/signers";
import { expect } from "chai";
import { ZeroAddress } from "ethers";
import { ethers } from "hardhat";

import { ConverterRegistry, GeneralTokenConverter } from "@/types/index";
import { Action, PoolTypeV3, encodePoolHintV3 } from "@/utils/codec";

describe("GeneralTokenConverter.spec", async () => {
  let deployer: HardhatEthersSigner;
  let signer: HardhatEthersSigner;

  let registry: ConverterRegistry;
  let converter: GeneralTokenConverter;

  beforeEach(async () => {
    [deployer, signer] = await ethers.getSigners();

    const ConverterRegistry = await ethers.getContractFactory("ConverterRegistry", deployer);
    registry = await ConverterRegistry.deploy();

    const GeneralTokenConverter = await ethers.getContractFactory("GeneralTokenConverter", deployer);
    converter = await GeneralTokenConverter.deploy(registry.getAddress());
  });

  it("should revert when invalid action", async () => {
    for (let i = 0; i < 10; i++) {
      await expect(
        converter.queryConvert(encodePoolHintV3(ZeroAddress, i as PoolTypeV3, 2, 0, 1, 3 as Action, { fee_num: 1 }), 0n)
      ).to.revertedWith("invalid action");
      await expect(
        converter.convert(
          encodePoolHintV3(ZeroAddress, i as PoolTypeV3, 2, 0, 1, 3 as Action, { fee_num: 1 }),
          0n,
          ZeroAddress
        )
      ).to.revertedWith("invalid action");
    }
  });

  it("should revert when invalid poolType", async () => {
    // UniswapV2, UniswapV3, BalancerV1, BalancerV2 has no Add or Remove
    for (const poolType of [PoolTypeV3.UniswapV2, PoolTypeV3.UniswapV3, PoolTypeV3.BalancerV1, PoolTypeV3.BalancerV2]) {
      for (const action of [Action.Add, Action.Remove]) {
        expect(
          await converter.queryConvert.staticCall(
            encodePoolHintV3(ZeroAddress, poolType, 2, 0, 1, action, { fee_num: 1 }),
            0n
          )
        ).to.eq(0n);
        expect(
          await converter.getTokenPair(encodePoolHintV3(ZeroAddress, poolType, 2, 0, 1, action, { fee_num: 1 }))
        ).to.deep.eq([ZeroAddress, ZeroAddress]);
        await expect(
          converter.convert(encodePoolHintV3(ZeroAddress, poolType, 2, 0, 1, action, { fee_num: 1 }), 0n, ZeroAddress)
<<<<<<< HEAD
        ).to.revertedWith("invalid poolType");
=======
        ).to.reverted;
>>>>>>> d323cc9f
      }
    }

    // ERC4626 has no Swap
    expect(
      await converter.queryConvert.staticCall(
        encodePoolHintV3(ZeroAddress, PoolTypeV3.ERC4626, 2, 0, 1, Action.Swap, { fee_num: 1 }),
        0n
      )
    ).to.eq(0n);
    expect(
      await converter.getTokenPair(
        encodePoolHintV3(ZeroAddress, PoolTypeV3.ERC4626, 2, 0, 1, Action.Swap, { fee_num: 1 })
      )
    ).to.deep.eq([ZeroAddress, ZeroAddress]);
    await expect(
      converter.convert(
        encodePoolHintV3(ZeroAddress, PoolTypeV3.ERC4626, 2, 0, 1, Action.Swap, { fee_num: 1 }),
        0n,
        ZeroAddress
      )
<<<<<<< HEAD
    ).to.revertedWith("invalid poolType");
=======
    ).to.reverted;
>>>>>>> d323cc9f
  });

  context("#updateSupportedPoolTypes", async () => {
    it("should revert, when non-owner call", async () => {
      await expect(converter.connect(signer).updateSupportedPoolTypes(0)).to.revertedWith(
        "Ownable: caller is not the owner"
      );
    });

    it("should succeed", async () => {
      expect(await converter.supportedPoolTypes()).to.eq(1023n);
      await converter.updateSupportedPoolTypes(512);
      expect(await converter.supportedPoolTypes()).to.eq(512n);
    });
  });

  context("#updateTokenMinter", async () => {
    it("should revert, when non-owner call", async () => {
      await expect(converter.connect(signer).updateTokenMinter([], [])).to.revertedWith(
        "Ownable: caller is not the owner"
      );
    });

    it("should succeed", async () => {
      expect(await converter.tokenMinter(ZeroAddress)).to.eq(ZeroAddress);
      await converter.updateTokenMinter([ZeroAddress], [deployer.address]);
      expect(await converter.tokenMinter(ZeroAddress)).to.eq(deployer.address);
    });
  });

  context("#withdrawFund", async () => {
    it("should revert, when non-registry call", async () => {
      await expect(converter.connect(signer).withdrawFund(ZeroAddress, ZeroAddress)).to.revertedWith("only registry");
    });

    it("should revert when withdraw ETH and receiver is bad", async () => {
      await expect(registry.withdrawFund(converter.getAddress(), ZeroAddress, registry.getAddress())).to.revertedWith(
        "withdraw ETH failed"
      );
    });

    it(`should succeed withdraw ETH`, async () => {
      const amount = ethers.parseEther("1");
      await deployer.sendTransaction({ to: converter.getAddress(), value: amount });

      expect(await ethers.provider.getBalance(converter.getAddress())).to.eq(amount);
      const before = await ethers.provider.getBalance(signer.address);
      await registry.withdrawFund(converter.getAddress(), ZeroAddress, signer.address);
      expect(await ethers.provider.getBalance(converter.getAddress())).to.eq(0n);
      const after = await ethers.provider.getBalance(signer.address);
      expect(after - before).to.eq(amount);
    });

    it(`should succeed withdraw token`, async () => {
      const MockERC20 = await ethers.getContractFactory("MockERC20", deployer);
      const token = await MockERC20.deploy("X", "Y", 18);
      const amount = ethers.parseEther("1000");
      await token.mint(converter.getAddress(), amount);

      expect(await token.balanceOf(converter.getAddress())).to.eq(amount);
      expect(await token.balanceOf(deployer.address)).to.eq(0n);
      await registry.withdrawFund(converter.getAddress(), token.getAddress(), deployer.address);
      expect(await token.balanceOf(converter.getAddress())).to.eq(0n);
      expect(await token.balanceOf(deployer.address)).to.eq(amount);
    });
  });
});<|MERGE_RESOLUTION|>--- conflicted
+++ resolved
@@ -53,11 +53,7 @@
         ).to.deep.eq([ZeroAddress, ZeroAddress]);
         await expect(
           converter.convert(encodePoolHintV3(ZeroAddress, poolType, 2, 0, 1, action, { fee_num: 1 }), 0n, ZeroAddress)
-<<<<<<< HEAD
-        ).to.revertedWith("invalid poolType");
-=======
         ).to.reverted;
->>>>>>> d323cc9f
       }
     }
 
@@ -79,11 +75,7 @@
         0n,
         ZeroAddress
       )
-<<<<<<< HEAD
-    ).to.revertedWith("invalid poolType");
-=======
     ).to.reverted;
->>>>>>> d323cc9f
   });
 
   context("#updateSupportedPoolTypes", async () => {
