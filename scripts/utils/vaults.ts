/* eslint-disable node/no-missing-import */
import { BigNumber } from "ethers";
import { Action, ADDRESS, encodePoolHintV2, PoolType } from ".";

export interface IVaultConfig {
  token: string;
  composition: string;
  convexCurveID?: number;
  convexFraxID?: number;
  rewarder?: string;
  gauge?: string;
  rewards: string[];
  deposit: {
    [token: string]: BigNumber[];
  };
  withdraw: {
    [token: string]: BigNumber[];
  };
}

export const AVAILABLE_VAULTS: {
  [name: string]: IVaultConfig;
} = {
  steth: {
    token: "CURVE_stETH",
    composition: "ETH+stETH",
    convexCurveID: 25,
    rewarder: "0x0A760466E1B4621579a82a39CB56Dda2F4E70f03",
    rewards: [ADDRESS.CRV, ADDRESS.CVX, ADDRESS.LDO],
    deposit: {
      WETH: [encodePoolHintV2(ADDRESS.CURVE_stETH_POOL, PoolType.CurveETHPool, 2, 0, 0, Action.Add)],
      stETH: [encodePoolHintV2(ADDRESS.CURVE_stETH_POOL, PoolType.CurveETHPool, 2, 1, 1, Action.Add)],
      // USDC ==(UniV3)==> WETH
      USDC: [
        encodePoolHintV2(ADDRESS.USDC_WETH_UNIV3, PoolType.UniswapV3, 2, 0, 1, Action.Swap),
        encodePoolHintV2(ADDRESS.CURVE_stETH_POOL, PoolType.CurveETHPool, 2, 0, 0, Action.Add),
      ],
    },
    withdraw: {
      WETH: [encodePoolHintV2(ADDRESS.CURVE_stETH_POOL, PoolType.CurveETHPool, 2, 0, 0, Action.Remove)],
      stETH: [encodePoolHintV2(ADDRESS.CURVE_stETH_POOL, PoolType.CurveETHPool, 2, 1, 1, Action.Remove)],
      // WETH ==(UniV3)==> USDC
      USDC: [
        encodePoolHintV2(ADDRESS.CURVE_stETH_POOL, PoolType.CurveETHPool, 2, 0, 0, Action.Remove),
        encodePoolHintV2(ADDRESS.USDC_WETH_UNIV3, PoolType.UniswapV3, 2, 1, 0, Action.Swap),
      ],
    },
  },
  frax: {
    token: "CURVE_FRAX3CRV",
    composition: "FRAX+3CRV",
    convexCurveID: 32,
    rewarder: "0xB900EF131301B307dB5eFcbed9DBb50A3e209B2e",
    rewards: [ADDRESS.CRV, ADDRESS.CVX, ADDRESS.FXS],
    deposit: {
      FRAX: [encodePoolHintV2(ADDRESS.CURVE_FRAX3CRV_POOL, PoolType.CurveFactoryMetaPool, 2, 0, 0, Action.Add)],
      TRICRV: [encodePoolHintV2(ADDRESS.CURVE_FRAX3CRV_POOL, PoolType.CurveFactoryMetaPool, 2, 1, 1, Action.Add)],
      DAI: [
        encodePoolHintV2(ADDRESS.CURVE_FRAX3CRV_POOL, PoolType.CurveFactoryUSDMetaPoolUnderlying, 4, 1, 1, Action.Add),
      ],
      USDC: [
        encodePoolHintV2(ADDRESS.CURVE_FRAX3CRV_POOL, PoolType.CurveFactoryUSDMetaPoolUnderlying, 4, 2, 2, Action.Add),
      ],
      USDT: [
        encodePoolHintV2(ADDRESS.CURVE_FRAX3CRV_POOL, PoolType.CurveFactoryUSDMetaPoolUnderlying, 4, 3, 3, Action.Add),
      ],
      // WETH ==(UniV3)==> USDC
      WETH: [
        encodePoolHintV2(ADDRESS.USDC_WETH_UNIV3, PoolType.UniswapV3, 2, 1, 0, Action.Swap),
        encodePoolHintV2(ADDRESS.CURVE_FRAX3CRV_POOL, PoolType.CurveFactoryUSDMetaPoolUnderlying, 4, 2, 2, Action.Add),
      ],
    },
    withdraw: {
      FRAX: [encodePoolHintV2(ADDRESS.CURVE_FRAX3CRV_POOL, PoolType.CurveFactoryMetaPool, 2, 0, 0, Action.Remove)],
      TRICRV: [encodePoolHintV2(ADDRESS.CURVE_FRAX3CRV_POOL, PoolType.CurveFactoryMetaPool, 2, 1, 1, Action.Remove)],
      DAI: [
        encodePoolHintV2(
          ADDRESS.CURVE_FRAX3CRV_POOL,
          PoolType.CurveFactoryUSDMetaPoolUnderlying,
          4,
          1,
          1,
          Action.Remove
        ),
      ],
      USDC: [
        encodePoolHintV2(
          ADDRESS.CURVE_FRAX3CRV_POOL,
          PoolType.CurveFactoryUSDMetaPoolUnderlying,
          4,
          2,
          2,
          Action.Remove
        ),
      ],
      USDT: [
        encodePoolHintV2(
          ADDRESS.CURVE_FRAX3CRV_POOL,
          PoolType.CurveFactoryUSDMetaPoolUnderlying,
          4,
          3,
          3,
          Action.Remove
        ),
      ],
      // USDC ==(UniV3)==> WETH
      WETH: [
        encodePoolHintV2(
          ADDRESS.CURVE_FRAX3CRV_POOL,
          PoolType.CurveFactoryUSDMetaPoolUnderlying,
          4,
          2,
          2,
          Action.Remove
        ),
        encodePoolHintV2(ADDRESS.USDC_WETH_UNIV3, PoolType.UniswapV3, 2, 0, 1, Action.Swap),
      ],
    },
  },
  tricrypto2: {
    token: "CURVE_TRICRYPTO",
    composition: "USDT+WBTC+WETH",
    convexCurveID: 38,
    rewarder: "0x9D5C5E364D81DaB193b72db9E9BE9D8ee669B652",
    rewards: [ADDRESS.CRV, ADDRESS.CVX],
    deposit: {
      USDT: [encodePoolHintV2(ADDRESS.CURVE_TRICRYPTO_POOL, PoolType.CurveTriCryptoPool, 3, 0, 0, Action.Add)],
      WBTC: [encodePoolHintV2(ADDRESS.CURVE_TRICRYPTO_POOL, PoolType.CurveTriCryptoPool, 3, 1, 1, Action.Add)],
      WETH: [encodePoolHintV2(ADDRESS.CURVE_TRICRYPTO_POOL, PoolType.CurveTriCryptoPool, 3, 2, 2, Action.Add)],
      // USDC ==(UniV3)==> USDT
      USDC: [
        encodePoolHintV2(ADDRESS.USDC_USDT_UNIV3, PoolType.UniswapV3, 2, 0, 1, Action.Swap),
        encodePoolHintV2(ADDRESS.CURVE_TRICRYPTO_POOL, PoolType.CurveTriCryptoPool, 3, 0, 0, Action.Add),
      ],
    },
    withdraw: {
      USDT: [encodePoolHintV2(ADDRESS.CURVE_TRICRYPTO_POOL, PoolType.CurveTriCryptoPool, 3, 0, 0, Action.Remove)],
      WBTC: [encodePoolHintV2(ADDRESS.CURVE_TRICRYPTO_POOL, PoolType.CurveTriCryptoPool, 3, 1, 1, Action.Remove)],
      WETH: [encodePoolHintV2(ADDRESS.CURVE_TRICRYPTO_POOL, PoolType.CurveTriCryptoPool, 3, 2, 2, Action.Remove)],
      // USDT ==(UniV3)==> USDC
      USDC: [
        encodePoolHintV2(ADDRESS.CURVE_TRICRYPTO_POOL, PoolType.CurveTriCryptoPool, 3, 0, 0, Action.Remove),
        encodePoolHintV2(ADDRESS.USDC_USDT_UNIV3, PoolType.UniswapV3, 2, 1, 0, Action.Swap),
      ],
    },
  },
  cvxcrv: {
    token: "CURVE_CVXCRV",
    composition: "CRV+cvxCRV",
    convexCurveID: 41,
    rewarder: "0x03923210e76F42C2F94FBb0c6853052487db521F0",
    rewards: [ADDRESS.CRV, ADDRESS.CVX],
    deposit: {
      CRV: [encodePoolHintV2(ADDRESS.CURVE_CVXCRV_POOL, PoolType.CurveFactoryPlainPool, 2, 0, 0, Action.Add)],
      cvxCRV: [encodePoolHintV2(ADDRESS.CURVE_CVXCRV_POOL, PoolType.CurveFactoryPlainPool, 2, 1, 1, Action.Add)],
      // WETH ==(CurveV2)==> CRV
      WETH: [
        encodePoolHintV2(ADDRESS["CURVE_crvUSD/ETH/CRV_POOL"], PoolType.CurveTriCryptoPool, 3, 1, 2, Action.Swap),
        encodePoolHintV2(ADDRESS.CURVE_CVXCRV_POOL, PoolType.CurveFactoryPlainPool, 2, 0, 0, Action.Add),
      ],
      // USDC ==(UniV3)==> WETH ==(CurveV2)==> CRV
      USDC: [
        encodePoolHintV2(ADDRESS.USDC_WETH_UNIV3, PoolType.UniswapV3, 2, 0, 1, Action.Swap),
        encodePoolHintV2(ADDRESS["CURVE_crvUSD/ETH/CRV_POOL"], PoolType.CurveTriCryptoPool, 3, 1, 2, Action.Swap),
        encodePoolHintV2(ADDRESS.CURVE_CVXCRV_POOL, PoolType.CurveFactoryPlainPool, 2, 0, 0, Action.Add),
      ],
    },
    withdraw: {
      CRV: [encodePoolHintV2(ADDRESS.CURVE_CVXCRV_POOL, PoolType.CurveFactoryPlainPool, 2, 0, 0, Action.Remove)],
      cvxCRV: [encodePoolHintV2(ADDRESS.CURVE_CVXCRV_POOL, PoolType.CurveFactoryPlainPool, 2, 1, 1, Action.Remove)],
      // CRV ==(CurveV2)==> WETH
      WETH: [
        encodePoolHintV2(ADDRESS.CURVE_CVXCRV_POOL, PoolType.CurveFactoryPlainPool, 2, 0, 0, Action.Remove),
        encodePoolHintV2(ADDRESS["CURVE_crvUSD/ETH/CRV_POOL"], PoolType.CurveTriCryptoPool, 3, 2, 1, Action.Swap),
      ],
      // CRV ==(CurveV2)==> WETH ==(UniV3)==> USDC
      USDC: [
        encodePoolHintV2(ADDRESS.CURVE_CVXCRV_POOL, PoolType.CurveFactoryPlainPool, 2, 0, 0, Action.Remove),
        encodePoolHintV2(ADDRESS["CURVE_crvUSD/ETH/CRV_POOL"], PoolType.CurveTriCryptoPool, 3, 2, 1, Action.Swap),
        encodePoolHintV2(ADDRESS.USDC_WETH_UNIV3, PoolType.UniswapV3, 2, 1, 0, Action.Swap),
      ],
    },
  },
  crveth: {
    token: "CURVE_CRVETH",
    composition: "ETH+CRV",
    convexCurveID: 61,
    rewarder: "0x085A2054c51eA5c91dbF7f90d65e728c0f2A270f",
    rewards: [ADDRESS.CRV, ADDRESS.CVX],
    deposit: {
      WETH: [encodePoolHintV2(ADDRESS.CURVE_CRVETH_POOL, PoolType.CurveCryptoPool, 2, 0, 0, Action.Add)],
      CRV: [encodePoolHintV2(ADDRESS.CURVE_CRVETH_POOL, PoolType.CurveCryptoPool, 2, 1, 1, Action.Add)],
      // USDC ==(UniV3)==> WETH
      USDC: [
        encodePoolHintV2(ADDRESS.USDC_WETH_UNIV3, PoolType.UniswapV3, 2, 0, 1, Action.Swap),
        encodePoolHintV2(ADDRESS.CURVE_CRVETH_POOL, PoolType.CurveCryptoPool, 2, 0, 0, Action.Add),
      ],
    },
    withdraw: {
      WETH: [encodePoolHintV2(ADDRESS.CURVE_CRVETH_POOL, PoolType.CurveCryptoPool, 2, 0, 0, Action.Remove)],
      CRV: [encodePoolHintV2(ADDRESS.CURVE_CRVETH_POOL, PoolType.CurveCryptoPool, 2, 1, 1, Action.Remove)],
      // WETH ==(UniV3)==> USDC
      USDC: [
        encodePoolHintV2(ADDRESS.CURVE_CRVETH_POOL, PoolType.CurveCryptoPool, 2, 0, 0, Action.Remove),
        encodePoolHintV2(ADDRESS.USDC_WETH_UNIV3, PoolType.UniswapV3, 2, 1, 0, Action.Swap),
      ],
    },
  },
  cvxeth: {
    token: "CURVE_CVXETH",
    composition: "ETH+CVX",
    convexCurveID: 64,
    rewarder: "0xb1Fb0BA0676A1fFA83882c7F4805408bA232C1fA",
    rewards: [ADDRESS.CRV, ADDRESS.CVX],
    deposit: {
      WETH: [encodePoolHintV2(ADDRESS.CURVE_CVXETH_POOL, PoolType.CurveCryptoPool, 2, 0, 0, Action.Add)],
      CVX: [encodePoolHintV2(ADDRESS.CURVE_CVXETH_POOL, PoolType.CurveCryptoPool, 2, 1, 1, Action.Add)],
      // USDC ==(UniV3)==> WETH
      USDC: [
        encodePoolHintV2(ADDRESS.USDC_WETH_UNIV3, PoolType.UniswapV3, 2, 0, 1, Action.Swap),
        encodePoolHintV2(ADDRESS.CURVE_CVXETH_POOL, PoolType.CurveCryptoPool, 2, 0, 0, Action.Add),
      ],
    },
    withdraw: {
      WETH: [encodePoolHintV2(ADDRESS.CURVE_CVXETH_POOL, PoolType.CurveCryptoPool, 2, 0, 0, Action.Remove)],
      CVX: [encodePoolHintV2(ADDRESS.CURVE_CVXETH_POOL, PoolType.CurveCryptoPool, 2, 1, 1, Action.Remove)],
      // WETH ==(UniV3)==> USDC
      USDC: [
        encodePoolHintV2(ADDRESS.CURVE_CVXETH_POOL, PoolType.CurveCryptoPool, 2, 0, 0, Action.Remove),
        encodePoolHintV2(ADDRESS.USDC_WETH_UNIV3, PoolType.UniswapV3, 2, 1, 0, Action.Swap),
      ],
    },
  },
  cvxfxs: {
    token: "CURVE_cvxFXS",
    composition: "FXS+cvxFXS",
    convexCurveID: 72,
    rewarder: "0xf27AFAD0142393e4b3E5510aBc5fe3743Ad669Cb",
    rewards: [ADDRESS.CRV, ADDRESS.CVX, ADDRESS.FXS],
    deposit: {
      FXS: [encodePoolHintV2(ADDRESS.CURVE_cvxFXS_POOL, PoolType.CurveCryptoPool, 2, 0, 0, Action.Add)],
      cvxFXS: [encodePoolHintV2(ADDRESS.CURVE_cvxFXS_POOL, PoolType.CurveCryptoPool, 2, 1, 1, Action.Add)],
      // WETH ==(UniV3)==> USDC ==(UniV3)==> FRAX ==(UniV2)==> FXS
      WETH: [
        encodePoolHintV2(ADDRESS.USDC_WETH_UNIV3, PoolType.UniswapV3, 2, 1, 0, Action.Swap),
        encodePoolHintV2(ADDRESS.FRAX_USDC_UNIV3_500, PoolType.UniswapV3, 2, 1, 0, Action.Swap),
        encodePoolHintV2(ADDRESS.FXS_FRAX_UNIV2, PoolType.UniswapV2, 2, 1, 0, Action.Swap),
        encodePoolHintV2(ADDRESS.CURVE_cvxFXS_POOL, PoolType.CurveCryptoPool, 2, 0, 0, Action.Add),
      ],
      // USDC ==(UniV3)==> FRAX ==(UniV2)==> FXS
      USDC: [
        encodePoolHintV2(ADDRESS.FRAX_USDC_UNIV3_500, PoolType.UniswapV3, 2, 1, 0, Action.Swap),
        encodePoolHintV2(ADDRESS.FXS_FRAX_UNIV2, PoolType.UniswapV2, 2, 1, 0, Action.Swap),
        encodePoolHintV2(ADDRESS.CURVE_cvxFXS_POOL, PoolType.CurveCryptoPool, 2, 0, 0, Action.Add),
      ],
    },
    withdraw: {
      FXS: [encodePoolHintV2(ADDRESS.CURVE_cvxFXS_POOL, PoolType.CurveCryptoPool, 2, 0, 0, Action.Remove)],
      cvxFXS: [encodePoolHintV2(ADDRESS.CURVE_cvxFXS_POOL, PoolType.CurveCryptoPool, 2, 1, 1, Action.Remove)],
      // FXS ==(UniV2)==> FRAX ==(UniV3)==> USDC ==(UniV3)==> WETH
      WETH: [
        encodePoolHintV2(ADDRESS.CURVE_cvxFXS_POOL, PoolType.CurveCryptoPool, 2, 0, 0, Action.Remove),
        encodePoolHintV2(ADDRESS.FXS_FRAX_UNIV2, PoolType.UniswapV2, 2, 0, 1, Action.Swap),
        encodePoolHintV2(ADDRESS.FRAX_USDC_UNIV3_500, PoolType.UniswapV3, 2, 0, 1, Action.Swap),
        encodePoolHintV2(ADDRESS.USDC_WETH_UNIV3, PoolType.UniswapV3, 2, 0, 1, Action.Swap),
      ],
      // FXS ==(UniV2)==> FRAX ==(UniV3)==> USDC
      USDC: [
        encodePoolHintV2(ADDRESS.CURVE_cvxFXS_POOL, PoolType.CurveCryptoPool, 2, 0, 0, Action.Remove),
        encodePoolHintV2(ADDRESS.FXS_FRAX_UNIV2, PoolType.UniswapV2, 2, 0, 1, Action.Swap),
        encodePoolHintV2(ADDRESS.FRAX_USDC_UNIV3_500, PoolType.UniswapV3, 2, 0, 1, Action.Swap),
      ],
    },
  },
  "3pool": {
    token: "CURVE_TRICRV",
    composition: "DAI+USDC+USDT",
    convexCurveID: 9,
    rewarder: "0x689440f2Ff927E1f24c72F1087E1FAF471eCe1c8",
    rewards: [ADDRESS.CVX, ADDRESS.CRV],
    deposit: {
      DAI: [encodePoolHintV2(ADDRESS.CURVE_TRICRV_POOL, PoolType.CurveBasePool, 3, 0, 0, Action.Add)],
      USDC: [encodePoolHintV2(ADDRESS.CURVE_TRICRV_POOL, PoolType.CurveBasePool, 3, 1, 1, Action.Add)],
      USDT: [encodePoolHintV2(ADDRESS.CURVE_TRICRV_POOL, PoolType.CurveBasePool, 3, 2, 2, Action.Add)],
      // WETH ==(UniV3)==> USDC
      WETH: [
        encodePoolHintV2(ADDRESS.USDC_WETH_UNIV3, PoolType.UniswapV3, 2, 1, 0, Action.Swap),
        encodePoolHintV2(ADDRESS.CURVE_TRICRV_POOL, PoolType.CurveBasePool, 3, 1, 1, Action.Add),
      ],
    },
    withdraw: {
      DAI: [encodePoolHintV2(ADDRESS.CURVE_TRICRV_POOL, PoolType.CurveBasePool, 2, 0, 0, Action.Remove)],
      USDC: [encodePoolHintV2(ADDRESS.CURVE_TRICRV_POOL, PoolType.CurveBasePool, 2, 1, 1, Action.Remove)],
      USDT: [encodePoolHintV2(ADDRESS.CURVE_TRICRV_POOL, PoolType.CurveBasePool, 2, 2, 2, Action.Remove)],
      // USDC ==(UniV3)==> WETH
      WETH: [
        encodePoolHintV2(ADDRESS.CURVE_TRICRV_POOL, PoolType.CurveBasePool, 2, 1, 1, Action.Remove),
        encodePoolHintV2(ADDRESS.USDC_WETH_UNIV3, PoolType.UniswapV3, 2, 0, 1, Action.Swap),
      ],
    },
  },
  "ust-wormhole": {
    token: "CURVE_UST_WORMHOLE",
    composition: "UST+3CRV",
    convexCurveID: 59,
    rewarder: "0x7e2b9B5244bcFa5108A76D5E7b507CFD5581AD4A",
    rewards: [ADDRESS.CVX, ADDRESS.CRV],
    deposit: {
      UST_WORMHOLE: [
        encodePoolHintV2(ADDRESS.CURVE_UST_WORMHOLE_POOL, PoolType.CurveFactoryMetaPool, 2, 0, 0, Action.Add),
      ],
      TRICRV: [encodePoolHintV2(ADDRESS.CURVE_UST_WORMHOLE_POOL, PoolType.CurveFactoryMetaPool, 2, 1, 1, Action.Add)],
      DAI: [
        encodePoolHintV2(
          ADDRESS.CURVE_UST_WORMHOLE_POOL,
          PoolType.CurveFactoryUSDMetaPoolUnderlying,
          4,
          1,
          1,
          Action.Add
        ),
      ],
      USDC: [
        encodePoolHintV2(
          ADDRESS.CURVE_UST_WORMHOLE_POOL,
          PoolType.CurveFactoryUSDMetaPoolUnderlying,
          4,
          2,
          2,
          Action.Add
        ),
      ],
      USDT: [
        encodePoolHintV2(
          ADDRESS.CURVE_UST_WORMHOLE_POOL,
          PoolType.CurveFactoryUSDMetaPoolUnderlying,
          4,
          3,
          3,
          Action.Add
        ),
      ],
      // WETH ==(UniV3)==> USDC
      WETH: [
        encodePoolHintV2(ADDRESS.USDC_WETH_UNIV3, PoolType.UniswapV3, 2, 1, 0, Action.Swap),
        encodePoolHintV2(
          ADDRESS.CURVE_UST_WORMHOLE_POOL,
          PoolType.CurveFactoryUSDMetaPoolUnderlying,
          4,
          2,
          2,
          Action.Add
        ),
      ],
      // UST_TERRA ==(UniV3)==> USDC
      UST_TERRA: [
        encodePoolHintV2(ADDRESS.USDC_UST_TERRA_UNIV3, PoolType.UniswapV3, 2, 1, 0, Action.Swap),
        encodePoolHintV2(
          ADDRESS.CURVE_UST_WORMHOLE_POOL,
          PoolType.CurveFactoryUSDMetaPoolUnderlying,
          4,
          2,
          2,
          Action.Add
        ),
      ],
    },
    withdraw: {
      UST_WORMHOLE: [
        encodePoolHintV2(ADDRESS.CURVE_UST_WORMHOLE_POOL, PoolType.CurveFactoryMetaPool, 2, 0, 0, Action.Remove),
      ],
      TRICRV: [
        encodePoolHintV2(ADDRESS.CURVE_UST_WORMHOLE_POOL, PoolType.CurveFactoryMetaPool, 2, 1, 1, Action.Remove),
      ],
      DAI: [
        encodePoolHintV2(
          ADDRESS.CURVE_UST_WORMHOLE_POOL,
          PoolType.CurveFactoryUSDMetaPoolUnderlying,
          4,
          1,
          1,
          Action.Remove
        ),
      ],
      USDC: [
        encodePoolHintV2(
          ADDRESS.CURVE_UST_WORMHOLE_POOL,
          PoolType.CurveFactoryUSDMetaPoolUnderlying,
          4,
          2,
          2,
          Action.Remove
        ),
      ],
      USDT: [
        encodePoolHintV2(
          ADDRESS.CURVE_UST_WORMHOLE_POOL,
          PoolType.CurveFactoryUSDMetaPoolUnderlying,
          4,
          3,
          3,
          Action.Remove
        ),
      ],
    },
  },
  "rocket-pool-eth": {
    token: "CURVE_ROCKETETH",
    composition: "rETH+wstETH",
    convexCurveID: 73,
    rewarder: "0x5c463069b99AfC9333F4dC2203a9f0c6C7658cCc",
    rewards: [ADDRESS.CVX, ADDRESS.CRV],
    deposit: {
      rETH: [encodePoolHintV2(ADDRESS.CURVE_ROCKETETH_POOL, PoolType.CurveFactoryPlainPool, 2, 0, 0, Action.Add)],
      wstETH: [encodePoolHintV2(ADDRESS.CURVE_ROCKETETH_POOL, PoolType.CurveFactoryPlainPool, 2, 1, 1, Action.Add)],
      // stETH ==(LidoWrap)==> wstETH
      stETH: [
        encodePoolHintV2(ADDRESS.wstETH, PoolType.LidoWrap, 2, 0, 0, Action.Add),
        encodePoolHintV2(ADDRESS.CURVE_ROCKETETH_POOL, PoolType.CurveFactoryPlainPool, 2, 1, 1, Action.Add),
      ],
      // WETH ==(LidoStake)==> stETH ==(LidoWrap)==> wstETH
      WETH: [
        encodePoolHintV2(ADDRESS.stETH, PoolType.LidoStake, 2, 0, 0, Action.Add),
        encodePoolHintV2(ADDRESS.wstETH, PoolType.LidoWrap, 2, 0, 0, Action.Add),
        encodePoolHintV2(ADDRESS.CURVE_ROCKETETH_POOL, PoolType.CurveFactoryPlainPool, 2, 1, 1, Action.Add),
      ],
      // USDC ==(UniV3)==> WETH ==(LidoStake)==> stETH ==(LidoWrap)==> wstETH
      USDC: [
        encodePoolHintV2(ADDRESS.USDC_WETH_UNIV3, PoolType.UniswapV3, 2, 0, 1, Action.Swap),
        encodePoolHintV2(ADDRESS.stETH, PoolType.LidoStake, 2, 0, 0, Action.Add),
        encodePoolHintV2(ADDRESS.wstETH, PoolType.LidoWrap, 2, 0, 0, Action.Add),
        encodePoolHintV2(ADDRESS.CURVE_ROCKETETH_POOL, PoolType.CurveFactoryPlainPool, 2, 1, 1, Action.Add),
      ],
    },
    withdraw: {
      rETH: [encodePoolHintV2(ADDRESS.CURVE_ROCKETETH_POOL, PoolType.CurveFactoryPlainPool, 2, 0, 0, Action.Remove)],
      wstETH: [encodePoolHintV2(ADDRESS.CURVE_ROCKETETH_POOL, PoolType.CurveFactoryPlainPool, 2, 1, 1, Action.Remove)],
      // wstETH ==(LidoUnwrap)==> stETH
      stETH: [
        encodePoolHintV2(ADDRESS.CURVE_ROCKETETH_POOL, PoolType.CurveFactoryPlainPool, 2, 1, 1, Action.Remove),
        encodePoolHintV2(ADDRESS.wstETH, PoolType.LidoWrap, 2, 0, 0, Action.Remove),
      ],
    },
  },
  ren: {
    token: "CURVE_REN",
    composition: "renBTC+WBTC",
    convexCurveID: 6,
    rewarder: "0x8E299C62EeD737a5d5a53539dF37b5356a27b07D",
    rewards: [ADDRESS.CVX, ADDRESS.CRV],
    deposit: {
      renBTC: [encodePoolHintV2(ADDRESS.CURVE_REN_POOL, PoolType.CurveBasePool, 2, 0, 0, Action.Add)],
      WBTC: [encodePoolHintV2(ADDRESS.CURVE_REN_POOL, PoolType.CurveBasePool, 2, 1, 1, Action.Add)],
      // WETH ==(UniV3)==> WBTC
      WETH: [
        encodePoolHintV2(ADDRESS.WBTC_WETH_UNIV3_500, PoolType.UniswapV3, 2, 1, 0, Action.Swap),
        encodePoolHintV2(ADDRESS.CURVE_REN_POOL, PoolType.CurveBasePool, 2, 1, 1, Action.Add),
      ],
      // USDC ==(Curve)==> USDT ==(Curve)==> WBTC
      USDC: [
        encodePoolHintV2(ADDRESS.CURVE_TRICRV_POOL, PoolType.CurveBasePool, 3, 1, 2, Action.Swap),
        encodePoolHintV2(ADDRESS.CURVE_TRICRYPTO_POOL, PoolType.CurveTriCryptoPool, 3, 0, 1, Action.Swap),
        encodePoolHintV2(ADDRESS.CURVE_REN_POOL, PoolType.CurveBasePool, 2, 1, 1, Action.Add),
      ],
    },
    withdraw: {
      renBTC: [encodePoolHintV2(ADDRESS.CURVE_REN_POOL, PoolType.CurveBasePool, 2, 0, 0, Action.Remove)],
      WBTC: [encodePoolHintV2(ADDRESS.CURVE_REN_POOL, PoolType.CurveBasePool, 2, 1, 1, Action.Remove)],
      // WBTC ==(UniV3)==> WETH
      WETH: [
        encodePoolHintV2(ADDRESS.CURVE_REN_POOL, PoolType.CurveBasePool, 2, 1, 1, Action.Remove),
        encodePoolHintV2(ADDRESS.WBTC_WETH_UNIV3_500, PoolType.UniswapV3, 2, 0, 1, Action.Swap),
      ],
      // WBTC ==(Curve)==> USDT ==(Curve)==> USDC
      USDC: [
        encodePoolHintV2(ADDRESS.CURVE_REN_POOL, PoolType.CurveBasePool, 2, 1, 1, Action.Remove),
        encodePoolHintV2(ADDRESS.CURVE_TRICRYPTO_POOL, PoolType.CurveTriCryptoPool, 3, 1, 0, Action.Swap),
        encodePoolHintV2(ADDRESS.CURVE_TRICRV_POOL, PoolType.CurveBasePool, 3, 2, 1, Action.Swap),
      ],
    },
  },
  pusd: {
    token: "CURVE_PUSD3CRV",
    composition: "PUSd+3CRV",
    convexCurveID: 91,
    rewarder: "0x83a3CE160915675F5bC7cC3CfDA5f4CeBC7B7a5a",
    rewards: [ADDRESS.CVX, ADDRESS.CRV],
    deposit: {
      PUSD: [encodePoolHintV2(ADDRESS.CURVE_PUSD3CRV_POOL, PoolType.CurveFactoryMetaPool, 2, 0, 0, Action.Add)],
      TRICRV: [encodePoolHintV2(ADDRESS.CURVE_PUSD3CRV_POOL, PoolType.CurveFactoryMetaPool, 2, 1, 1, Action.Add)],
      DAI: [
        encodePoolHintV2(ADDRESS.CURVE_PUSD3CRV_POOL, PoolType.CurveFactoryUSDMetaPoolUnderlying, 4, 1, 1, Action.Add),
      ],
      USDC: [
        encodePoolHintV2(ADDRESS.CURVE_PUSD3CRV_POOL, PoolType.CurveFactoryUSDMetaPoolUnderlying, 4, 2, 2, Action.Add),
      ],
      USDT: [
        encodePoolHintV2(ADDRESS.CURVE_PUSD3CRV_POOL, PoolType.CurveFactoryUSDMetaPoolUnderlying, 4, 3, 3, Action.Add),
      ],
      // WETH ==(UniV3)==> USDC
      WETH: [
        encodePoolHintV2(ADDRESS.USDC_WETH_UNIV3, PoolType.UniswapV3, 2, 1, 0, Action.Swap),
        encodePoolHintV2(ADDRESS.CURVE_PUSD3CRV_POOL, PoolType.CurveFactoryUSDMetaPoolUnderlying, 4, 2, 2, Action.Add),
      ],
    },
    withdraw: {
      PUSD: [encodePoolHintV2(ADDRESS.CURVE_PUSD3CRV_POOL, PoolType.CurveFactoryMetaPool, 2, 0, 0, Action.Remove)],
      TRICRV: [encodePoolHintV2(ADDRESS.CURVE_PUSD3CRV_POOL, PoolType.CurveFactoryMetaPool, 2, 1, 1, Action.Remove)],
      DAI: [
        encodePoolHintV2(
          ADDRESS.CURVE_PUSD3CRV_POOL,
          PoolType.CurveFactoryUSDMetaPoolUnderlying,
          4,
          1,
          1,
          Action.Remove
        ),
      ],
      USDC: [
        encodePoolHintV2(
          ADDRESS.CURVE_PUSD3CRV_POOL,
          PoolType.CurveFactoryUSDMetaPoolUnderlying,
          4,
          2,
          2,
          Action.Remove
        ),
      ],
      USDT: [
        encodePoolHintV2(
          ADDRESS.CURVE_PUSD3CRV_POOL,
          PoolType.CurveFactoryUSDMetaPoolUnderlying,
          4,
          3,
          3,
          Action.Remove
        ),
      ],
      // USDC ==(UniV3)==> WETH
      WETH: [
        encodePoolHintV2(
          ADDRESS.CURVE_PUSD3CRV_POOL,
          PoolType.CurveFactoryUSDMetaPoolUnderlying,
          4,
          2,
          2,
          Action.Remove
        ),
        encodePoolHintV2(ADDRESS.USDC_WETH_UNIV3, PoolType.UniswapV3, 2, 0, 1, Action.Swap),
      ],
    },
  },
  susd: {
    token: "CURVE_sUSD",
    composition: "DAI+USDC+USDT+sUSD",
    convexCurveID: 4,
    rewarder: "0x22eE18aca7F3Ee920D01F25dA85840D12d98E8Ca",
    rewards: [ADDRESS.CVX, ADDRESS.CRV, ADDRESS.SNX],
    deposit: {
      DAI: [encodePoolHintV2(ADDRESS.CURVE_sUSD_DEPOSIT, PoolType.CurveYPoolUnderlying, 4, 0, 0, Action.Add)],
      USDC: [encodePoolHintV2(ADDRESS.CURVE_sUSD_DEPOSIT, PoolType.CurveYPoolUnderlying, 4, 1, 1, Action.Add)],
      USDT: [encodePoolHintV2(ADDRESS.CURVE_sUSD_DEPOSIT, PoolType.CurveYPoolUnderlying, 4, 2, 2, Action.Add)],
      sUSD: [encodePoolHintV2(ADDRESS.CURVE_sUSD_DEPOSIT, PoolType.CurveYPoolUnderlying, 4, 3, 3, Action.Add)],
      // WETH ==(UniV3)==> USDC
      WETH: [
        encodePoolHintV2(ADDRESS.USDC_WETH_UNIV3, PoolType.UniswapV3, 2, 1, 0, Action.Swap),
        encodePoolHintV2(ADDRESS.CURVE_sUSD_DEPOSIT, PoolType.CurveYPoolUnderlying, 4, 1, 0, Action.Add),
      ],
    },
    withdraw: {
      DAI: [encodePoolHintV2(ADDRESS.CURVE_sUSD_DEPOSIT, PoolType.CurveYPoolUnderlying, 4, 0, 0, Action.Remove)],
      USDC: [encodePoolHintV2(ADDRESS.CURVE_sUSD_DEPOSIT, PoolType.CurveYPoolUnderlying, 4, 1, 1, Action.Remove)],
      USDT: [encodePoolHintV2(ADDRESS.CURVE_sUSD_DEPOSIT, PoolType.CurveYPoolUnderlying, 4, 2, 2, Action.Remove)],
      sUSD: [encodePoolHintV2(ADDRESS.CURVE_sUSD_DEPOSIT, PoolType.CurveYPoolUnderlying, 4, 3, 3, Action.Remove)],
      // USDC ==(UniV3)==> WETH
      WETH: [
        encodePoolHintV2(ADDRESS.CURVE_sUSD_DEPOSIT, PoolType.CurveYPoolUnderlying, 4, 1, 1, Action.Remove),
        encodePoolHintV2(ADDRESS.USDC_WETH_UNIV3, PoolType.UniswapV3, 2, 0, 1, Action.Swap),
      ],
    },
  },
  sbtc: {
    token: "CURVE_sBTC",
    composition: "renBTC+WBTC+sBTC",
    convexCurveID: 7,
    rewarder: "0xd727A5A6D1C7b31Ff9Db4Db4d24045B7dF0CFF93",
    rewards: [ADDRESS.CVX, ADDRESS.CRV],
    deposit: {
      renBTC: [encodePoolHintV2(ADDRESS.CURVE_sBTC_POOL, PoolType.CurveBasePool, 3, 0, 0, Action.Add)],
      WBTC: [encodePoolHintV2(ADDRESS.CURVE_sBTC_POOL, PoolType.CurveBasePool, 3, 1, 1, Action.Add)],
      sBTC: [encodePoolHintV2(ADDRESS.CURVE_sBTC_POOL, PoolType.CurveBasePool, 3, 2, 2, Action.Add)],
      // WETH ==(CurveV2)==> WBTC
      WETH: [
        encodePoolHintV2(ADDRESS.CURVE_TRICRYPTO_POOL, PoolType.CurveTriCryptoPool, 3, 2, 1, Action.Swap),
        encodePoolHintV2(ADDRESS.CURVE_sBTC_POOL, PoolType.CurveBasePool, 3, 1, 1, Action.Add),
      ],
      // USDC ==(UniV3)==> WETH ==(CurveV2)==> WBTC
      USDC: [
        encodePoolHintV2(ADDRESS.USDC_WETH_UNIV3, PoolType.UniswapV3, 2, 0, 1, Action.Swap),
        encodePoolHintV2(ADDRESS.CURVE_TRICRYPTO_POOL, PoolType.CurveTriCryptoPool, 3, 2, 1, Action.Swap),
        encodePoolHintV2(ADDRESS.CURVE_sBTC_POOL, PoolType.CurveBasePool, 3, 1, 1, Action.Add),
      ],
    },
    withdraw: {
      renBTC: [encodePoolHintV2(ADDRESS.CURVE_sBTC_POOL, PoolType.CurveBasePool, 3, 0, 0, Action.Remove)],
      WBTC: [encodePoolHintV2(ADDRESS.CURVE_sBTC_POOL, PoolType.CurveBasePool, 3, 1, 1, Action.Remove)],
      sBTC: [encodePoolHintV2(ADDRESS.CURVE_sBTC_POOL, PoolType.CurveBasePool, 3, 2, 2, Action.Remove)],
      // WBTC ==(CurveV2)==> WETH
      WETH: [
        encodePoolHintV2(ADDRESS.CURVE_sBTC_POOL, PoolType.CurveBasePool, 3, 1, 1, Action.Remove),
        encodePoolHintV2(ADDRESS.CURVE_TRICRYPTO_POOL, PoolType.CurveTriCryptoPool, 3, 1, 2, Action.Swap),
      ],
      // WBTC ==(CurveV2)==> WETH ==(UniV3)==> USDC
      USDC: [
        encodePoolHintV2(ADDRESS.CURVE_sBTC_POOL, PoolType.CurveBasePool, 3, 1, 1, Action.Remove),
        encodePoolHintV2(ADDRESS.CURVE_TRICRYPTO_POOL, PoolType.CurveTriCryptoPool, 3, 1, 2, Action.Swap),
        encodePoolHintV2(ADDRESS.USDC_WETH_UNIV3, PoolType.UniswapV3, 2, 1, 0, Action.Swap),
      ],
    },
  },
  seth: {
    token: "CURVE_sETH",
    composition: "ETH+sETH",
    convexCurveID: 23,
    rewarder: "0x192469CadE297D6B21F418cFA8c366b63FFC9f9b",
    rewards: [ADDRESS.CVX, ADDRESS.CRV],
    deposit: {
      sETH: [encodePoolHintV2(ADDRESS.CURVE_sETH_POOL, PoolType.CurveETHPool, 2, 1, 1, Action.Add)],
      WETH: [encodePoolHintV2(ADDRESS.CURVE_sETH_POOL, PoolType.CurveETHPool, 2, 0, 0, Action.Add)],
      // USDC ==(UniV3)==> WETH
      USDC: [
        encodePoolHintV2(ADDRESS.USDC_WETH_UNIV3, PoolType.UniswapV3, 2, 0, 1, Action.Swap),
        encodePoolHintV2(ADDRESS.CURVE_sETH_POOL, PoolType.CurveETHPool, 2, 0, 0, Action.Add),
      ],
    },
    withdraw: {
      sETH: [encodePoolHintV2(ADDRESS.CURVE_sETH_POOL, PoolType.CurveETHPool, 2, 1, 1, Action.Remove)],
      WETH: [encodePoolHintV2(ADDRESS.CURVE_sETH_POOL, PoolType.CurveETHPool, 2, 0, 0, Action.Remove)],
      // WETH ==(UniV3)==> USDC
      USDC: [
        encodePoolHintV2(ADDRESS.CURVE_sETH_POOL, PoolType.CurveETHPool, 2, 0, 0, Action.Remove),
        encodePoolHintV2(ADDRESS.USDC_WETH_UNIV3, PoolType.UniswapV3, 2, 1, 0, Action.Swap),
      ],
    },
  },
  fraxusdc: {
    token: "CURVE_FRAXUSDC",
    composition: "FRAX+USDC",
    convexCurveID: 100,
    convexFraxID: 9,
    rewarder: "0x7e880867363A7e321f5d260Cade2B0Bb2F717B02",
    rewards: [ADDRESS.CVX, ADDRESS.CRV],
    deposit: {
      FRAX: [encodePoolHintV2(ADDRESS.CURVE_FRAXUSDC_POOL, PoolType.CurveBasePool, 2, 0, 0, Action.Add)],
      USDC: [encodePoolHintV2(ADDRESS.CURVE_FRAXUSDC_POOL, PoolType.CurveBasePool, 2, 1, 1, Action.Add)],
      // WETH ==(UniV3)==> USDC
      WETH: [
        encodePoolHintV2(ADDRESS.USDC_WETH_UNIV3, PoolType.UniswapV3, 2, 1, 0, Action.Swap),
        encodePoolHintV2(ADDRESS.CURVE_FRAXUSDC_POOL, PoolType.CurveBasePool, 2, 1, 0, Action.Add),
      ],
    },
    withdraw: {
      FRAX: [encodePoolHintV2(ADDRESS.CURVE_FRAXUSDC_POOL, PoolType.CurveBasePool, 2, 0, 0, Action.Remove)],
      USDC: [encodePoolHintV2(ADDRESS.CURVE_FRAXUSDC_POOL, PoolType.CurveBasePool, 2, 1, 1, Action.Remove)],
      // USDC ==(UniV3)==> WETH
      WETH: [
        encodePoolHintV2(ADDRESS.CURVE_FRAXUSDC_POOL, PoolType.CurveBasePool, 2, 1, 1, Action.Remove),
        encodePoolHintV2(ADDRESS.USDC_WETH_UNIV3, PoolType.UniswapV3, 2, 0, 1, Action.Swap),
      ],
    },
  },
  mim: {
    token: "CURVE_MIM3CRV",
    composition: "MIM+3CRV",
    convexCurveID: 40,
    rewarder: "0xFd5AbF66b003881b88567EB9Ed9c651F14Dc4771",
    rewards: [ADDRESS.CRV, ADDRESS.CVX, ADDRESS.SPELL],
    deposit: {
      MIM: [encodePoolHintV2(ADDRESS.CURVE_MIM3CRV_POOL, PoolType.CurveFactoryMetaPool, 2, 0, 0, Action.Add)],
      TRICRV: [encodePoolHintV2(ADDRESS.CURVE_MIM3CRV_POOL, PoolType.CurveFactoryMetaPool, 2, 1, 1, Action.Add)],
      DAI: [
        encodePoolHintV2(ADDRESS.CURVE_MIM3CRV_POOL, PoolType.CurveFactoryUSDMetaPoolUnderlying, 4, 1, 1, Action.Add),
      ],
      USDC: [
        encodePoolHintV2(ADDRESS.CURVE_MIM3CRV_POOL, PoolType.CurveFactoryUSDMetaPoolUnderlying, 4, 2, 2, Action.Add),
      ],
      USDT: [
        encodePoolHintV2(ADDRESS.CURVE_MIM3CRV_POOL, PoolType.CurveFactoryUSDMetaPoolUnderlying, 4, 3, 3, Action.Add),
      ],
      // WETH ==(UniV3)==> USDC
      WETH: [
        encodePoolHintV2(ADDRESS.USDC_WETH_UNIV3, PoolType.UniswapV3, 2, 1, 0, Action.Swap),
        encodePoolHintV2(ADDRESS.CURVE_MIM3CRV_POOL, PoolType.CurveFactoryUSDMetaPoolUnderlying, 4, 2, 2, Action.Add),
      ],
    },
    withdraw: {
      MIM: [encodePoolHintV2(ADDRESS.CURVE_MIM3CRV_POOL, PoolType.CurveFactoryMetaPool, 2, 0, 0, Action.Remove)],
      TRICRV: [encodePoolHintV2(ADDRESS.CURVE_MIM3CRV_POOL, PoolType.CurveFactoryMetaPool, 2, 1, 1, Action.Remove)],
      DAI: [
        encodePoolHintV2(
          ADDRESS.CURVE_MIM3CRV_POOL,
          PoolType.CurveFactoryUSDMetaPoolUnderlying,
          4,
          1,
          1,
          Action.Remove
        ),
      ],
      USDC: [
        encodePoolHintV2(
          ADDRESS.CURVE_MIM3CRV_POOL,
          PoolType.CurveFactoryUSDMetaPoolUnderlying,
          4,
          2,
          2,
          Action.Remove
        ),
      ],
      USDT: [
        encodePoolHintV2(
          ADDRESS.CURVE_MIM3CRV_POOL,
          PoolType.CurveFactoryUSDMetaPoolUnderlying,
          4,
          3,
          3,
          Action.Remove
        ),
      ],
      // USDC ==(UniV3)==> WETH
      WETH: [
        encodePoolHintV2(
          ADDRESS.CURVE_MIM3CRV_POOL,
          PoolType.CurveFactoryUSDMetaPoolUnderlying,
          4,
          2,
          2,
          Action.Remove
        ),
        encodePoolHintV2(ADDRESS.USDC_WETH_UNIV3, PoolType.UniswapV3, 2, 0, 1, Action.Swap),
      ],
    },
  },
  ironbank: {
    token: "CURVE_IRONBANK",
    composition: "iDAI+iUSDC+iUSDT",
    convexCurveID: 29,
    rewarder: "0x3E03fFF82F77073cc590b656D42FceB12E4910A8",
    rewards: [ADDRESS.CRV, ADDRESS.CVX],
    deposit: {
      cyDAI: [encodePoolHintV2(ADDRESS.CURVE_IRONBANK_POOL, PoolType.CurveAPool, 3, 0, 0, Action.Add)],
      cyUSDC: [encodePoolHintV2(ADDRESS.CURVE_IRONBANK_POOL, PoolType.CurveAPool, 3, 1, 1, Action.Add)],
      cyUSDT: [encodePoolHintV2(ADDRESS.CURVE_IRONBANK_POOL, PoolType.CurveAPool, 3, 2, 2, Action.Add)],
      DAI: [encodePoolHintV2(ADDRESS.CURVE_IRONBANK_POOL, PoolType.CurveAPoolUnderlying, 3, 0, 0, Action.Add)],
      USDC: [encodePoolHintV2(ADDRESS.CURVE_IRONBANK_POOL, PoolType.CurveAPoolUnderlying, 3, 1, 1, Action.Add)],
      USDT: [encodePoolHintV2(ADDRESS.CURVE_IRONBANK_POOL, PoolType.CurveAPoolUnderlying, 3, 2, 2, Action.Add)],
      // WETH ==(UniV3)==> USDC
      WETH: [
        encodePoolHintV2(ADDRESS.USDC_WETH_UNIV3, PoolType.UniswapV3, 2, 1, 0, Action.Swap),
        encodePoolHintV2(ADDRESS.CURVE_IRONBANK_POOL, PoolType.CurveAPoolUnderlying, 3, 1, 0, Action.Add),
      ],
    },
    withdraw: {
      cyDAI: [encodePoolHintV2(ADDRESS.CURVE_IRONBANK_POOL, PoolType.CurveAPool, 3, 0, 0, Action.Remove)],
      cyUSDC: [encodePoolHintV2(ADDRESS.CURVE_IRONBANK_POOL, PoolType.CurveAPool, 3, 1, 1, Action.Remove)],
      cyUSDT: [encodePoolHintV2(ADDRESS.CURVE_IRONBANK_POOL, PoolType.CurveAPool, 3, 2, 2, Action.Remove)],
      DAI: [encodePoolHintV2(ADDRESS.CURVE_IRONBANK_POOL, PoolType.CurveAPoolUnderlying, 3, 0, 0, Action.Remove)],
      USDC: [encodePoolHintV2(ADDRESS.CURVE_IRONBANK_POOL, PoolType.CurveAPoolUnderlying, 3, 1, 1, Action.Remove)],
      USDT: [encodePoolHintV2(ADDRESS.CURVE_IRONBANK_POOL, PoolType.CurveAPoolUnderlying, 3, 2, 2, Action.Remove)],
      // WETH ==(UniV3)==> USDC
      WETH: [
        encodePoolHintV2(ADDRESS.CURVE_IRONBANK_POOL, PoolType.CurveAPoolUnderlying, 3, 1, 1, Action.Remove),
        encodePoolHintV2(ADDRESS.USDC_WETH_UNIV3, PoolType.UniswapV3, 2, 0, 1, Action.Swap),
      ],
    },
  },
  fpifrax: {
    token: "CURVE_FPIFRAX",
    composition: "FRAX+FPI",
    convexCurveID: 82,
    convexFraxID: 4,
    rewarder: "0x1A8D59cCbbC81ecD556B86969680faD2F238F18f",
    rewards: [ADDRESS.CRV, ADDRESS.CVX],
    deposit: {
      FRAX: [encodePoolHintV2(ADDRESS.CURVE_FPIFRAX_POOL, PoolType.CurveCryptoPool, 2, 0, 0, Action.Add)],
      FPI: [encodePoolHintV2(ADDRESS.CURVE_FPIFRAX_POOL, PoolType.CurveCryptoPool, 2, 1, 1, Action.Add)],
      // WETH ==(UniV3)==> USDC ==(UniV3)==> FRAX
      WETH: [
        encodePoolHintV2(ADDRESS.USDC_WETH_UNIV3, PoolType.UniswapV3, 2, 1, 0, Action.Swap),
        encodePoolHintV2(ADDRESS.FRAX_USDC_UNIV3_500, PoolType.UniswapV3, 2, 1, 0, Action.Swap),
        encodePoolHintV2(ADDRESS.CURVE_FPIFRAX_POOL, PoolType.CurveCryptoPool, 2, 0, 0, Action.Add),
      ],
      // USDC ==(UniV3)==> FRAX
      USDC: [
        encodePoolHintV2(ADDRESS.FRAX_USDC_UNIV3_500, PoolType.UniswapV3, 2, 1, 0, Action.Swap),
        encodePoolHintV2(ADDRESS.CURVE_FPIFRAX_POOL, PoolType.CurveCryptoPool, 2, 0, 0, Action.Add),
      ],
    },
    withdraw: {
      FRAX: [encodePoolHintV2(ADDRESS.CURVE_FPIFRAX_POOL, PoolType.CurveCryptoPool, 2, 0, 0, Action.Remove)],
      FPI: [encodePoolHintV2(ADDRESS.CURVE_FPIFRAX_POOL, PoolType.CurveCryptoPool, 2, 1, 1, Action.Remove)],
      // FRAX ==(UniV3)==> USDC ==(UniV3)==> WETH
      WETH: [
        encodePoolHintV2(ADDRESS.CURVE_FPIFRAX_POOL, PoolType.CurveCryptoPool, 2, 0, 0, Action.Remove),
        encodePoolHintV2(ADDRESS.FRAX_USDC_UNIV3_500, PoolType.UniswapV3, 2, 0, 1, Action.Swap),
        encodePoolHintV2(ADDRESS.USDC_WETH_UNIV3, PoolType.UniswapV3, 2, 0, 1, Action.Swap),
      ],
      // FRAX ==(UniV3)==> USDC
      USDC: [
        encodePoolHintV2(ADDRESS.CURVE_FPIFRAX_POOL, PoolType.CurveCryptoPool, 2, 0, 0, Action.Remove),
        encodePoolHintV2(ADDRESS.FRAX_USDC_UNIV3_500, PoolType.UniswapV3, 2, 0, 1, Action.Swap),
      ],
    },
  },
  alusd: {
    token: "CURVE_alUSD3CRV",
    composition: "alUSD+3CRV",
    convexCurveID: 36,
    rewarder: "0x02E2151D4F351881017ABdF2DD2b51150841d5B3",
    rewards: [ADDRESS.CRV, ADDRESS.CVX, ADDRESS.ALCX],
    deposit: {
      alUSD: [encodePoolHintV2(ADDRESS.CURVE_alUSD3CRV_POOL, PoolType.CurveFactoryMetaPool, 2, 0, 0, Action.Add)],
      TRICRV: [encodePoolHintV2(ADDRESS.CURVE_alUSD3CRV_POOL, PoolType.CurveFactoryMetaPool, 2, 1, 1, Action.Add)],
      DAI: [
        encodePoolHintV2(ADDRESS.CURVE_alUSD3CRV_POOL, PoolType.CurveFactoryUSDMetaPoolUnderlying, 4, 1, 1, Action.Add),
      ],
      USDC: [
        encodePoolHintV2(ADDRESS.CURVE_alUSD3CRV_POOL, PoolType.CurveFactoryUSDMetaPoolUnderlying, 4, 2, 2, Action.Add),
      ],
      USDT: [
        encodePoolHintV2(ADDRESS.CURVE_alUSD3CRV_POOL, PoolType.CurveFactoryUSDMetaPoolUnderlying, 4, 3, 3, Action.Add),
      ],
      // WETH ==(UniV3)==> USDC
      WETH: [
        encodePoolHintV2(ADDRESS.USDC_WETH_UNIV3, PoolType.UniswapV3, 2, 1, 0, Action.Swap),
        encodePoolHintV2(ADDRESS.CURVE_alUSD3CRV_POOL, PoolType.CurveFactoryUSDMetaPoolUnderlying, 4, 2, 2, Action.Add),
      ],
    },
    withdraw: {
      alUSD: [encodePoolHintV2(ADDRESS.CURVE_alUSD3CRV_POOL, PoolType.CurveFactoryMetaPool, 2, 0, 0, Action.Remove)],
      TRICRV: [encodePoolHintV2(ADDRESS.CURVE_alUSD3CRV_POOL, PoolType.CurveFactoryMetaPool, 2, 1, 1, Action.Remove)],
      DAI: [
        encodePoolHintV2(
          ADDRESS.CURVE_alUSD3CRV_POOL,
          PoolType.CurveFactoryUSDMetaPoolUnderlying,
          4,
          1,
          1,
          Action.Remove
        ),
      ],
      USDC: [
        encodePoolHintV2(
          ADDRESS.CURVE_alUSD3CRV_POOL,
          PoolType.CurveFactoryUSDMetaPoolUnderlying,
          4,
          2,
          2,
          Action.Remove
        ),
      ],
      USDT: [
        encodePoolHintV2(
          ADDRESS.CURVE_alUSD3CRV_POOL,
          PoolType.CurveFactoryUSDMetaPoolUnderlying,
          4,
          3,
          3,
          Action.Remove
        ),
      ],
      // USDC ==(UniV3)==> WETH
      WETH: [
        encodePoolHintV2(
          ADDRESS.CURVE_alUSD3CRV_POOL,
          PoolType.CurveFactoryUSDMetaPoolUnderlying,
          4,
          2,
          2,
          Action.Remove
        ),
        encodePoolHintV2(ADDRESS.USDC_WETH_UNIV3, PoolType.UniswapV3, 2, 0, 1, Action.Swap),
      ],
    },
  },
  compound: {
    token: "CURVE_COMPOUND",
    composition: "cDAI+cUSDC",
    convexCurveID: 0,
    rewarder: "0xf34DFF761145FF0B05e917811d488B441F33a968",
    rewards: [ADDRESS.CRV, ADDRESS.CVX],
    deposit: {
      DAI: [encodePoolHintV2(ADDRESS.CURVE_COMPOUND_DEPOSIT, PoolType.CurveYPoolUnderlying, 2, 0, 0, Action.Add)],
      USDC: [encodePoolHintV2(ADDRESS.CURVE_COMPOUND_DEPOSIT, PoolType.CurveYPoolUnderlying, 2, 1, 1, Action.Add)],
      // WETH ==(UniV3)==> USDC
      WETH: [
        encodePoolHintV2(ADDRESS.USDC_WETH_UNIV3, PoolType.UniswapV3, 2, 1, 0, Action.Swap),
        encodePoolHintV2(ADDRESS.CURVE_COMPOUND_DEPOSIT, PoolType.CurveYPoolUnderlying, 2, 1, 1, Action.Add),
      ],
    },
    withdraw: {
      DAI: [encodePoolHintV2(ADDRESS.CURVE_COMPOUND_DEPOSIT, PoolType.CurveYPoolUnderlying, 2, 0, 0, Action.Remove)],
      USDC: [encodePoolHintV2(ADDRESS.CURVE_COMPOUND_DEPOSIT, PoolType.CurveYPoolUnderlying, 2, 1, 1, Action.Remove)],
      // WETH ==(UniV3)==> USDC
      WETH: [
        encodePoolHintV2(ADDRESS.CURVE_COMPOUND_DEPOSIT, PoolType.CurveYPoolUnderlying, 2, 1, 1, Action.Remove),
        encodePoolHintV2(ADDRESS.USDC_WETH_UNIV3, PoolType.UniswapV3, 2, 0, 1, Action.Swap),
      ],
    },
  },
  dola: {
    token: "CURVE_DOLA3CRV",
    composition: "DOLA+3CRV",
    convexCurveID: 62,
    rewarder: "0x835f69e58087E5B6bffEf182fe2bf959Fe253c3c",
    rewards: [ADDRESS.CRV, ADDRESS.CVX],
    deposit: {
      DOLA: [encodePoolHintV2(ADDRESS.CURVE_DOLA3CRV_POOL, PoolType.CurveFactoryMetaPool, 2, 0, 0, Action.Add)],
      TRICRV: [encodePoolHintV2(ADDRESS.CURVE_DOLA3CRV_POOL, PoolType.CurveFactoryMetaPool, 2, 1, 1, Action.Add)],
      DAI: [
        encodePoolHintV2(ADDRESS.CURVE_DOLA3CRV_POOL, PoolType.CurveFactoryUSDMetaPoolUnderlying, 4, 1, 1, Action.Add),
      ],
      USDC: [
        encodePoolHintV2(ADDRESS.CURVE_DOLA3CRV_POOL, PoolType.CurveFactoryUSDMetaPoolUnderlying, 4, 2, 2, Action.Add),
      ],
      USDT: [
        encodePoolHintV2(ADDRESS.CURVE_DOLA3CRV_POOL, PoolType.CurveFactoryUSDMetaPoolUnderlying, 4, 3, 3, Action.Add),
      ],
      // WETH ==(UniV3)==> USDC
      WETH: [
        encodePoolHintV2(ADDRESS.USDC_WETH_UNIV3, PoolType.UniswapV3, 2, 1, 0, Action.Swap),
        encodePoolHintV2(ADDRESS.CURVE_DOLA3CRV_POOL, PoolType.CurveFactoryUSDMetaPoolUnderlying, 4, 2, 2, Action.Add),
      ],
    },
    withdraw: {
      DOLA: [encodePoolHintV2(ADDRESS.CURVE_DOLA3CRV_POOL, PoolType.CurveFactoryMetaPool, 2, 0, 0, Action.Remove)],
      TRICRV: [encodePoolHintV2(ADDRESS.CURVE_DOLA3CRV_POOL, PoolType.CurveFactoryMetaPool, 2, 1, 1, Action.Remove)],
      DAI: [
        encodePoolHintV2(
          ADDRESS.CURVE_DOLA3CRV_POOL,
          PoolType.CurveFactoryUSDMetaPoolUnderlying,
          4,
          1,
          1,
          Action.Remove
        ),
      ],
      USDC: [
        encodePoolHintV2(
          ADDRESS.CURVE_DOLA3CRV_POOL,
          PoolType.CurveFactoryUSDMetaPoolUnderlying,
          4,
          2,
          2,
          Action.Remove
        ),
      ],
      USDT: [
        encodePoolHintV2(
          ADDRESS.CURVE_DOLA3CRV_POOL,
          PoolType.CurveFactoryUSDMetaPoolUnderlying,
          4,
          3,
          3,
          Action.Remove
        ),
      ],
      // USDC ==(UniV3)==> WETH
      WETH: [
        encodePoolHintV2(
          ADDRESS.CURVE_DOLA3CRV_POOL,
          PoolType.CurveFactoryUSDMetaPoolUnderlying,
          4,
          2,
          2,
          Action.Remove
        ),
        encodePoolHintV2(ADDRESS.USDC_WETH_UNIV3, PoolType.UniswapV3, 2, 0, 1, Action.Swap),
      ],
    },
  },
  busdv2: {
    token: "CURVE_BUSD3CRV",
    composition: "BUSD+3CRV",
    convexCurveID: 34,
    rewarder: "0xbD223812d360C9587921292D0644D18aDb6a2ad0",
    rewards: [ADDRESS.CRV, ADDRESS.CVX],
    deposit: {
      BUSD: [encodePoolHintV2(ADDRESS.CURVE_BUSD3CRV_POOL, PoolType.CurveFactoryMetaPool, 2, 0, 0, Action.Add)],
      TRICRV: [encodePoolHintV2(ADDRESS.CURVE_BUSD3CRV_POOL, PoolType.CurveFactoryMetaPool, 2, 1, 1, Action.Add)],
      DAI: [
        encodePoolHintV2(ADDRESS.CURVE_BUSD3CRV_POOL, PoolType.CurveFactoryUSDMetaPoolUnderlying, 4, 1, 1, Action.Add),
      ],
      USDC: [
        encodePoolHintV2(ADDRESS.CURVE_BUSD3CRV_POOL, PoolType.CurveFactoryUSDMetaPoolUnderlying, 4, 2, 2, Action.Add),
      ],
      USDT: [
        encodePoolHintV2(ADDRESS.CURVE_BUSD3CRV_POOL, PoolType.CurveFactoryUSDMetaPoolUnderlying, 4, 3, 3, Action.Add),
      ],
      // WETH ==(UniV3)==> USDC
      WETH: [
        encodePoolHintV2(ADDRESS.USDC_WETH_UNIV3, PoolType.UniswapV3, 2, 1, 0, Action.Swap),
        encodePoolHintV2(ADDRESS.CURVE_BUSD3CRV_POOL, PoolType.CurveFactoryUSDMetaPoolUnderlying, 4, 2, 2, Action.Add),
      ],
    },
    withdraw: {
      BUSD: [encodePoolHintV2(ADDRESS.CURVE_BUSD3CRV_POOL, PoolType.CurveFactoryMetaPool, 2, 0, 0, Action.Remove)],
      TRICRV: [encodePoolHintV2(ADDRESS.CURVE_BUSD3CRV_POOL, PoolType.CurveFactoryMetaPool, 2, 1, 1, Action.Remove)],
      DAI: [
        encodePoolHintV2(
          ADDRESS.CURVE_BUSD3CRV_POOL,
          PoolType.CurveFactoryUSDMetaPoolUnderlying,
          4,
          1,
          1,
          Action.Remove
        ),
      ],
      USDC: [
        encodePoolHintV2(
          ADDRESS.CURVE_BUSD3CRV_POOL,
          PoolType.CurveFactoryUSDMetaPoolUnderlying,
          4,
          2,
          2,
          Action.Remove
        ),
      ],
      USDT: [
        encodePoolHintV2(
          ADDRESS.CURVE_BUSD3CRV_POOL,
          PoolType.CurveFactoryUSDMetaPoolUnderlying,
          4,
          3,
          3,
          Action.Remove
        ),
      ],
      // USDC ==(UniV3)==> WETH
      WETH: [
        encodePoolHintV2(
          ADDRESS.CURVE_BUSD3CRV_POOL,
          PoolType.CurveFactoryUSDMetaPoolUnderlying,
          4,
          2,
          2,
          Action.Remove
        ),
        encodePoolHintV2(ADDRESS.USDC_WETH_UNIV3, PoolType.UniswapV3, 2, 0, 1, Action.Swap),
      ],
    },
  },
  aleth: {
    token: "CURVE_alETH",
    composition: "ETH+alETH",
    convexCurveID: 49,
    rewarder: "0x48Bc302d8295FeA1f8c3e7F57D4dDC9981FEE410",
    rewards: [ADDRESS.CRV, ADDRESS.CVX],
    deposit: {
      WETH: [encodePoolHintV2(ADDRESS.CURVE_alETH_POOL, PoolType.CurveETHPool, 2, 0, 0, Action.Add)],
      alETH: [encodePoolHintV2(ADDRESS.CURVE_alETH_POOL, PoolType.CurveETHPool, 2, 1, 1, Action.Add)],
      // USDC ==(UniV3)==> WETH
      USDC: [
        encodePoolHintV2(ADDRESS.USDC_WETH_UNIV3, PoolType.UniswapV3, 2, 0, 1, Action.Swap),
        encodePoolHintV2(ADDRESS.CURVE_alETH_POOL, PoolType.CurveETHPool, 2, 0, 0, Action.Add),
      ],
    },
    withdraw: {
      WETH: [encodePoolHintV2(ADDRESS.CURVE_alETH_POOL, PoolType.CurveETHPool, 2, 0, 0, Action.Remove)],
      alETH: [encodePoolHintV2(ADDRESS.CURVE_alETH_POOL, PoolType.CurveETHPool, 2, 1, 1, Action.Remove)],
      // WETH ==(UniV3)==> USDC
      USDC: [
        encodePoolHintV2(ADDRESS.CURVE_alETH_POOL, PoolType.CurveETHPool, 2, 0, 0, Action.Remove),
        encodePoolHintV2(ADDRESS.USDC_WETH_UNIV3, PoolType.UniswapV3, 2, 1, 0, Action.Swap),
      ],
    },
  },
  "3eur": {
    token: "CURVE_3EUR",
    composition: "agEUR+EURT+EURS",
    convexCurveID: 60,
    rewarder: "0x4a9b7eDD67f58654a2c33B587f98c5709AC7d482",
    rewards: [ADDRESS.CRV, ADDRESS.CVX, ADDRESS.ANGLE],
    deposit: {
      agEUR: [encodePoolHintV2(ADDRESS.CURVE_3EUR_POOL, PoolType.CurveFactoryPlainPool, 3, 0, 0, Action.Add)],
      EURT: [encodePoolHintV2(ADDRESS.CURVE_3EUR_POOL, PoolType.CurveFactoryPlainPool, 3, 1, 1, Action.Add)],
      EURS: [encodePoolHintV2(ADDRESS.CURVE_3EUR_POOL, PoolType.CurveFactoryPlainPool, 3, 2, 2, Action.Add)],
      // USDC ==(UniV3)==> agEUR
      USDC: [
        encodePoolHintV2(ADDRESS.agEUR_USDC_UNIV3_100, PoolType.UniswapV3, 2, 1, 0, Action.Swap),
        encodePoolHintV2(ADDRESS.CURVE_3EUR_POOL, PoolType.CurveFactoryPlainPool, 3, 0, 0, Action.Add),
      ],
      // WETH ==(UniV3)==> USDC ==(UniV3)==> agEUR
      WETH: [
        encodePoolHintV2(ADDRESS.USDC_WETH_UNIV3, PoolType.UniswapV3, 2, 1, 0, Action.Swap),
        encodePoolHintV2(ADDRESS.agEUR_USDC_UNIV3_100, PoolType.UniswapV3, 2, 1, 0, Action.Swap),
        encodePoolHintV2(ADDRESS.CURVE_3EUR_POOL, PoolType.CurveFactoryPlainPool, 3, 0, 0, Action.Add),
      ],
    },
    withdraw: {
      agEUR: [encodePoolHintV2(ADDRESS.CURVE_3EUR_POOL, PoolType.CurveFactoryPlainPool, 3, 0, 0, Action.Remove)],
      EURT: [encodePoolHintV2(ADDRESS.CURVE_3EUR_POOL, PoolType.CurveFactoryPlainPool, 3, 1, 1, Action.Remove)],
      EURS: [encodePoolHintV2(ADDRESS.CURVE_3EUR_POOL, PoolType.CurveFactoryPlainPool, 3, 2, 2, Action.Remove)],
      // agEUR ==(UniV3)==> USDC
      USDC: [
        encodePoolHintV2(ADDRESS.CURVE_3EUR_POOL, PoolType.CurveFactoryPlainPool, 3, 0, 0, Action.Remove),
        encodePoolHintV2(ADDRESS.agEUR_USDC_UNIV3_100, PoolType.UniswapV3, 2, 0, 1, Action.Swap),
      ],
      // agEUR ==(UniV3)==> USDC ==(UniV3)==> WETH
      WETH: [
        encodePoolHintV2(ADDRESS.CURVE_3EUR_POOL, PoolType.CurveFactoryPlainPool, 3, 0, 0, Action.Remove),
        encodePoolHintV2(ADDRESS.agEUR_USDC_UNIV3_100, PoolType.UniswapV3, 2, 0, 1, Action.Swap),
        encodePoolHintV2(ADDRESS.USDC_WETH_UNIV3, PoolType.UniswapV3, 2, 0, 1, Action.Swap),
      ],
    },
  },
  lusd: {
    token: "CURVE_LUSD3CRV",
    composition: "LUSD+3CRV",
    convexCurveID: 33,
    rewarder: "0x2ad92A7aE036a038ff02B96c88de868ddf3f8190",
    rewards: [ADDRESS.CRV, ADDRESS.CVX], // ignore for now ADDRESS.LQTY
    deposit: {
      LUSD: [encodePoolHintV2(ADDRESS.CURVE_LUSD3CRV_POOL, PoolType.CurveFactoryMetaPool, 2, 0, 0, Action.Add)],
      TRICRV: [encodePoolHintV2(ADDRESS.CURVE_LUSD3CRV_POOL, PoolType.CurveFactoryMetaPool, 2, 1, 1, Action.Add)],
      DAI: [
        encodePoolHintV2(ADDRESS.CURVE_LUSD3CRV_POOL, PoolType.CurveFactoryUSDMetaPoolUnderlying, 4, 1, 1, Action.Add),
      ],
      USDC: [
        encodePoolHintV2(ADDRESS.CURVE_LUSD3CRV_POOL, PoolType.CurveFactoryUSDMetaPoolUnderlying, 4, 2, 2, Action.Add),
      ],
      USDT: [
        encodePoolHintV2(ADDRESS.CURVE_LUSD3CRV_POOL, PoolType.CurveFactoryUSDMetaPoolUnderlying, 4, 3, 3, Action.Add),
      ],
      // USDC ==(UniV3)==> WETH
      WETH: [
        encodePoolHintV2(ADDRESS.USDC_WETH_UNIV3, PoolType.UniswapV3, 2, 1, 0, Action.Swap),
        encodePoolHintV2(ADDRESS.CURVE_LUSD3CRV_POOL, PoolType.CurveFactoryUSDMetaPoolUnderlying, 4, 2, 2, Action.Add),
      ],
    },
    withdraw: {
      LUSD: [encodePoolHintV2(ADDRESS.CURVE_LUSD3CRV_POOL, PoolType.CurveFactoryMetaPool, 2, 0, 0, Action.Remove)],
      TRICRV: [encodePoolHintV2(ADDRESS.CURVE_LUSD3CRV_POOL, PoolType.CurveFactoryMetaPool, 2, 1, 1, Action.Remove)],
      DAI: [
        encodePoolHintV2(
          ADDRESS.CURVE_LUSD3CRV_POOL,
          PoolType.CurveFactoryUSDMetaPoolUnderlying,
          4,
          1,
          1,
          Action.Remove
        ),
      ],
      USDC: [
        encodePoolHintV2(
          ADDRESS.CURVE_LUSD3CRV_POOL,
          PoolType.CurveFactoryUSDMetaPoolUnderlying,
          4,
          2,
          2,
          Action.Remove
        ),
      ],
      USDT: [
        encodePoolHintV2(
          ADDRESS.CURVE_LUSD3CRV_POOL,
          PoolType.CurveFactoryUSDMetaPoolUnderlying,
          4,
          3,
          3,
          Action.Remove
        ),
      ],
      // USDC ==(UniV3)==> WETH
      WETH: [
        encodePoolHintV2(
          ADDRESS.CURVE_LUSD3CRV_POOL,
          PoolType.CurveFactoryUSDMetaPoolUnderlying,
          4,
          2,
          2,
          Action.Remove
        ),
        encodePoolHintV2(ADDRESS.USDC_WETH_UNIV3, PoolType.UniswapV3, 2, 0, 1, Action.Swap),
      ],
    },
  },
  silofrax: {
    token: "CURVE_SILOFRAX",
    composition: "Silo+FRAX",
    convexCurveID: 78,
    rewarder: "0xE259d085f55825624bBA8571eD20984c125Ba720",
    rewards: [ADDRESS.CRV, ADDRESS.CVX],
    deposit: {
      SILO: [encodePoolHintV2(ADDRESS.CURVE_SILOFRAX_POOL, PoolType.CurveCryptoPool, 2, 0, 0, Action.Add)],
      FRAX: [encodePoolHintV2(ADDRESS.CURVE_SILOFRAX_POOL, PoolType.CurveCryptoPool, 2, 1, 1, Action.Add)],
      // USDC ==(UniV3)==> FRAX
      USDC: [
        encodePoolHintV2(ADDRESS.FRAX_USDC_UNIV3_500, PoolType.UniswapV3, 2, 1, 0, Action.Swap),
        encodePoolHintV2(ADDRESS.CURVE_SILOFRAX_POOL, PoolType.CurveCryptoPool, 2, 1, 1, Action.Add),
      ],
      // WETH ==(UniV3)==> USDC ==(UniV3)==> FRAX
      WETH: [
        encodePoolHintV2(ADDRESS.USDC_WETH_UNIV3, PoolType.UniswapV3, 2, 1, 0, Action.Swap),
        encodePoolHintV2(ADDRESS.FRAX_USDC_UNIV3_500, PoolType.UniswapV3, 2, 1, 0, Action.Swap),
        encodePoolHintV2(ADDRESS.CURVE_SILOFRAX_POOL, PoolType.CurveCryptoPool, 2, 1, 1, Action.Add),
      ],
    },
    withdraw: {
      SILO: [encodePoolHintV2(ADDRESS.CURVE_SILOFRAX_POOL, PoolType.CurveCryptoPool, 2, 0, 0, Action.Remove)],
      FRAX: [encodePoolHintV2(ADDRESS.CURVE_SILOFRAX_POOL, PoolType.CurveCryptoPool, 2, 1, 1, Action.Remove)],
      // FRAX ==(UniV3)==> USDC
      USDC: [
        encodePoolHintV2(ADDRESS.CURVE_SILOFRAX_POOL, PoolType.CurveCryptoPool, 2, 1, 1, Action.Remove),
        encodePoolHintV2(ADDRESS.FRAX_USDC_UNIV3_500, PoolType.UniswapV3, 2, 0, 1, Action.Swap),
      ],
      // FRAX  ==(UniV3)==> USDC ==(UniV3)==> WETH
      WETH: [
        encodePoolHintV2(ADDRESS.CURVE_SILOFRAX_POOL, PoolType.CurveCryptoPool, 2, 1, 1, Action.Remove),
        encodePoolHintV2(ADDRESS.FRAX_USDC_UNIV3_500, PoolType.UniswapV3, 2, 0, 1, Action.Swap),
        encodePoolHintV2(ADDRESS.USDC_WETH_UNIV3, PoolType.UniswapV3, 2, 0, 1, Action.Swap),
      ],
    },
  },
  tusd: {
    token: "CURVE_TUSD3CRV",
    composition: "tusd+3CRV",
    convexCurveID: 31,
    rewarder: "0x308b48F037AAa75406426dACFACA864ebd88eDbA",
    rewards: [ADDRESS.CRV, ADDRESS.CVX],
    deposit: {
      TUSD: [encodePoolHintV2(ADDRESS.CURVE_TUSD3CRV_POOL, PoolType.CurveFactoryMetaPool, 2, 0, 0, Action.Add)],
      TRICRV: [encodePoolHintV2(ADDRESS.CURVE_TUSD3CRV_POOL, PoolType.CurveFactoryMetaPool, 2, 1, 1, Action.Add)],
      DAI: [
        encodePoolHintV2(ADDRESS.CURVE_TUSD3CRV_POOL, PoolType.CurveFactoryUSDMetaPoolUnderlying, 4, 1, 1, Action.Add),
      ],
      USDC: [
        encodePoolHintV2(ADDRESS.CURVE_TUSD3CRV_POOL, PoolType.CurveFactoryUSDMetaPoolUnderlying, 4, 2, 2, Action.Add),
      ],
      USDT: [
        encodePoolHintV2(ADDRESS.CURVE_TUSD3CRV_POOL, PoolType.CurveFactoryUSDMetaPoolUnderlying, 4, 3, 3, Action.Add),
      ],
      // WETH ==(UniV3)==> USDC
      WETH: [
        encodePoolHintV2(ADDRESS.USDC_WETH_UNIV3, PoolType.UniswapV3, 2, 1, 0, Action.Swap),
        encodePoolHintV2(ADDRESS.CURVE_TUSD3CRV_POOL, PoolType.CurveFactoryUSDMetaPoolUnderlying, 4, 2, 2, Action.Add),
      ],
    },
    withdraw: {
      TUSD: [encodePoolHintV2(ADDRESS.CURVE_TUSD3CRV_POOL, PoolType.CurveFactoryMetaPool, 2, 0, 0, Action.Remove)],
      TRICRV: [encodePoolHintV2(ADDRESS.CURVE_TUSD3CRV_POOL, PoolType.CurveFactoryMetaPool, 2, 1, 1, Action.Remove)],
      DAI: [
        encodePoolHintV2(
          ADDRESS.CURVE_TUSD3CRV_POOL,
          PoolType.CurveFactoryUSDMetaPoolUnderlying,
          4,
          1,
          1,
          Action.Remove
        ),
      ],
      USDC: [
        encodePoolHintV2(
          ADDRESS.CURVE_TUSD3CRV_POOL,
          PoolType.CurveFactoryUSDMetaPoolUnderlying,
          4,
          2,
          2,
          Action.Remove
        ),
      ],
      USDT: [
        encodePoolHintV2(
          ADDRESS.CURVE_TUSD3CRV_POOL,
          PoolType.CurveFactoryUSDMetaPoolUnderlying,
          4,
          3,
          3,
          Action.Remove
        ),
      ],
      // USDC ==(UniV3)==> WETH
      WETH: [
        encodePoolHintV2(
          ADDRESS.CURVE_TUSD3CRV_POOL,
          PoolType.CurveFactoryUSDMetaPoolUnderlying,
          4,
          2,
          2,
          Action.Remove
        ),
        encodePoolHintV2(ADDRESS.USDC_WETH_UNIV3, PoolType.UniswapV3, 2, 0, 1, Action.Swap),
      ],
    },
  },
  susdfraxbp: {
    token: "CURVE_sUSDFRAXBP",
    composition: "sUSD+FRAXBP",
    convexCurveID: 101,
    rewarder: "0x3fABBDfe05487De1720a9420fE2e16d2c3e79A9D",
    rewards: [ADDRESS.CRV, ADDRESS.CVX],
    deposit: {
      sUSD: [encodePoolHintV2(ADDRESS.CURVE_sUSDFRAXBP_POOL, PoolType.CurveFactoryMetaPool, 2, 0, 0, Action.Add)],
      crvFRAX: [encodePoolHintV2(ADDRESS.CURVE_sUSDFRAXBP_POOL, PoolType.CurveFactoryMetaPool, 2, 1, 1, Action.Add)],
      FRAX: [
        encodePoolHintV2(
          ADDRESS.CURVE_sUSDFRAXBP_POOL,
          PoolType.CurveFactoryFraxBPMetaPoolUnderlying,
          3,
          1,
          1,
          Action.Add
        ),
      ],
      USDC: [
        encodePoolHintV2(
          ADDRESS.CURVE_sUSDFRAXBP_POOL,
          PoolType.CurveFactoryFraxBPMetaPoolUnderlying,
          3,
          2,
          2,
          Action.Add
        ),
      ],
      // WETH ==(UniV3)==> USDC
      WETH: [
        encodePoolHintV2(ADDRESS.USDC_WETH_UNIV3, PoolType.UniswapV3, 2, 1, 0, Action.Swap),
        encodePoolHintV2(
          ADDRESS.CURVE_sUSDFRAXBP_POOL,
          PoolType.CurveFactoryFraxBPMetaPoolUnderlying,
          3,
          2,
          2,
          Action.Add
        ),
      ],
    },
    withdraw: {
      sUSD: [encodePoolHintV2(ADDRESS.CURVE_sUSDFRAXBP_POOL, PoolType.CurveFactoryMetaPool, 2, 0, 0, Action.Remove)],
      crvFRAX: [encodePoolHintV2(ADDRESS.CURVE_sUSDFRAXBP_POOL, PoolType.CurveFactoryMetaPool, 2, 1, 1, Action.Remove)],
      FRAX: [
        encodePoolHintV2(
          ADDRESS.CURVE_sUSDFRAXBP_POOL,
          PoolType.CurveFactoryFraxBPMetaPoolUnderlying,
          3,
          1,
          1,
          Action.Remove
        ),
      ],
      USDC: [
        encodePoolHintV2(
          ADDRESS.CURVE_sUSDFRAXBP_POOL,
          PoolType.CurveFactoryFraxBPMetaPoolUnderlying,
          3,
          2,
          2,
          Action.Remove
        ),
      ],
      // USDC ==(UniV3)==> WETH
      WETH: [
        encodePoolHintV2(
          ADDRESS.CURVE_sUSDFRAXBP_POOL,
          PoolType.CurveFactoryFraxBPMetaPoolUnderlying,
          3,
          2,
          2,
          Action.Remove
        ),
        encodePoolHintV2(ADDRESS.USDC_WETH_UNIV3, PoolType.UniswapV3, 2, 0, 1, Action.Swap),
      ],
    },
  },
  busdfraxbp: {
    token: "CURVE_BUSDFRAXBP",
    composition: "BUSD+FRAXBP",
    convexCurveID: 105,
    rewarder: "0x9e6Daf019767D5cEAdE416ce77E8d187b5B254F3",
    rewards: [ADDRESS.CRV, ADDRESS.CVX],
    deposit: {
      BUSD: [encodePoolHintV2(ADDRESS.CURVE_BUSDFRAXBP_POOL, PoolType.CurveFactoryMetaPool, 2, 0, 0, Action.Add)],
      crvFRAX: [encodePoolHintV2(ADDRESS.CURVE_BUSDFRAXBP_POOL, PoolType.CurveFactoryMetaPool, 2, 1, 1, Action.Add)],
      FRAX: [
        encodePoolHintV2(
          ADDRESS.CURVE_BUSDFRAXBP_POOL,
          PoolType.CurveFactoryFraxBPMetaPoolUnderlying,
          3,
          1,
          1,
          Action.Add
        ),
      ],
      USDC: [
        encodePoolHintV2(
          ADDRESS.CURVE_BUSDFRAXBP_POOL,
          PoolType.CurveFactoryFraxBPMetaPoolUnderlying,
          3,
          2,
          2,
          Action.Add
        ),
      ],
      // WETH ==(UniV3)==> USDC
      WETH: [
        encodePoolHintV2(ADDRESS.USDC_WETH_UNIV3, PoolType.UniswapV3, 2, 1, 0, Action.Swap),
        encodePoolHintV2(
          ADDRESS.CURVE_BUSDFRAXBP_POOL,
          PoolType.CurveFactoryFraxBPMetaPoolUnderlying,
          3,
          2,
          2,
          Action.Add
        ),
      ],
    },
    withdraw: {
      BUSD: [encodePoolHintV2(ADDRESS.CURVE_BUSDFRAXBP_POOL, PoolType.CurveFactoryMetaPool, 2, 0, 0, Action.Remove)],
      crvFRAX: [encodePoolHintV2(ADDRESS.CURVE_BUSDFRAXBP_POOL, PoolType.CurveFactoryMetaPool, 2, 1, 1, Action.Remove)],
      FRAX: [
        encodePoolHintV2(
          ADDRESS.CURVE_BUSDFRAXBP_POOL,
          PoolType.CurveFactoryFraxBPMetaPoolUnderlying,
          3,
          1,
          1,
          Action.Remove
        ),
      ],
      USDC: [
        encodePoolHintV2(
          ADDRESS.CURVE_BUSDFRAXBP_POOL,
          PoolType.CurveFactoryFraxBPMetaPoolUnderlying,
          3,
          2,
          2,
          Action.Remove
        ),
      ],
      // USDC ==(UniV3)==> WETH
      WETH: [
        encodePoolHintV2(
          ADDRESS.CURVE_BUSDFRAXBP_POOL,
          PoolType.CurveFactoryFraxBPMetaPoolUnderlying,
          3,
          2,
          2,
          Action.Remove
        ),
        encodePoolHintV2(ADDRESS.USDC_WETH_UNIV3, PoolType.UniswapV3, 2, 0, 1, Action.Swap),
      ],
    },
  },
  alusdfraxbp: {
    token: "CURVE_alUSDFRAXBP",
    composition: "alUSD+FRAXBP",
    convexCurveID: 106,
    rewarder: "0x26598e3E511ADFadefD70ab2C3475Ff741741104",
    rewards: [ADDRESS.CRV, ADDRESS.CVX],
    deposit: {
      alUSD: [encodePoolHintV2(ADDRESS.CURVE_alUSDFRAXBP_POOL, PoolType.CurveFactoryMetaPool, 2, 0, 0, Action.Add)],
      crvFRAX: [encodePoolHintV2(ADDRESS.CURVE_alUSDFRAXBP_POOL, PoolType.CurveFactoryMetaPool, 2, 1, 1, Action.Add)],
      FRAX: [
        encodePoolHintV2(
          ADDRESS.CURVE_alUSDFRAXBP_POOL,
          PoolType.CurveFactoryFraxBPMetaPoolUnderlying,
          3,
          1,
          1,
          Action.Add
        ),
      ],
      USDC: [
        encodePoolHintV2(
          ADDRESS.CURVE_alUSDFRAXBP_POOL,
          PoolType.CurveFactoryFraxBPMetaPoolUnderlying,
          3,
          2,
          2,
          Action.Add
        ),
      ],
      // WETH ==(UniV3)==> USDC
      WETH: [
        encodePoolHintV2(ADDRESS.USDC_WETH_UNIV3, PoolType.UniswapV3, 2, 1, 0, Action.Swap),
        encodePoolHintV2(
          ADDRESS.CURVE_alUSDFRAXBP_POOL,
          PoolType.CurveFactoryFraxBPMetaPoolUnderlying,
          3,
          2,
          2,
          Action.Add
        ),
      ],
    },
    withdraw: {
      alUSD: [encodePoolHintV2(ADDRESS.CURVE_alUSDFRAXBP_POOL, PoolType.CurveFactoryMetaPool, 2, 0, 0, Action.Remove)],
      crvFRAX: [
        encodePoolHintV2(ADDRESS.CURVE_alUSDFRAXBP_POOL, PoolType.CurveFactoryMetaPool, 2, 1, 1, Action.Remove),
      ],
      FRAX: [
        encodePoolHintV2(
          ADDRESS.CURVE_alUSDFRAXBP_POOL,
          PoolType.CurveFactoryFraxBPMetaPoolUnderlying,
          3,
          1,
          1,
          Action.Remove
        ),
      ],
      USDC: [
        encodePoolHintV2(
          ADDRESS.CURVE_alUSDFRAXBP_POOL,
          PoolType.CurveFactoryFraxBPMetaPoolUnderlying,
          3,
          2,
          2,
          Action.Remove
        ),
      ],
      // USDC ==(UniV3)==> WETH
      WETH: [
        encodePoolHintV2(
          ADDRESS.CURVE_alUSDFRAXBP_POOL,
          PoolType.CurveFactoryFraxBPMetaPoolUnderlying,
          3,
          2,
          2,
          Action.Remove
        ),
        encodePoolHintV2(ADDRESS.USDC_WETH_UNIV3, PoolType.UniswapV3, 2, 0, 1, Action.Swap),
      ],
    },
  },
  tusdfraxbp: {
    token: "CURVE_TUSDFRAXBP",
    composition: "TUSD+FRAXBP",
    convexCurveID: 108,
    rewarder: "0x4a744870fD705971c8c00aC510eAc2206C93d5bb",
    rewards: [ADDRESS.CRV, ADDRESS.CVX],
    deposit: {
      TUSD: [encodePoolHintV2(ADDRESS.CURVE_TUSDFRAXBP_POOL, PoolType.CurveFactoryMetaPool, 2, 0, 0, Action.Add)],
      crvFRAX: [encodePoolHintV2(ADDRESS.CURVE_TUSDFRAXBP_POOL, PoolType.CurveFactoryMetaPool, 2, 1, 1, Action.Add)],
      FRAX: [
        encodePoolHintV2(
          ADDRESS.CURVE_TUSDFRAXBP_POOL,
          PoolType.CurveFactoryFraxBPMetaPoolUnderlying,
          3,
          1,
          1,
          Action.Add
        ),
      ],
      USDC: [
        encodePoolHintV2(
          ADDRESS.CURVE_TUSDFRAXBP_POOL,
          PoolType.CurveFactoryFraxBPMetaPoolUnderlying,
          3,
          2,
          2,
          Action.Add
        ),
      ],
      // WETH ==(UniV3)==> USDC
      WETH: [
        encodePoolHintV2(ADDRESS.USDC_WETH_UNIV3, PoolType.UniswapV3, 2, 1, 0, Action.Swap),
        encodePoolHintV2(
          ADDRESS.CURVE_TUSDFRAXBP_POOL,
          PoolType.CurveFactoryFraxBPMetaPoolUnderlying,
          3,
          2,
          2,
          Action.Add
        ),
      ],
    },
    withdraw: {
      TUSD: [encodePoolHintV2(ADDRESS.CURVE_TUSDFRAXBP_POOL, PoolType.CurveFactoryMetaPool, 2, 0, 0, Action.Remove)],
      crvFRAX: [encodePoolHintV2(ADDRESS.CURVE_TUSDFRAXBP_POOL, PoolType.CurveFactoryMetaPool, 2, 1, 1, Action.Remove)],
      FRAX: [
        encodePoolHintV2(
          ADDRESS.CURVE_TUSDFRAXBP_POOL,
          PoolType.CurveFactoryFraxBPMetaPoolUnderlying,
          3,
          1,
          1,
          Action.Remove
        ),
      ],
      USDC: [
        encodePoolHintV2(
          ADDRESS.CURVE_TUSDFRAXBP_POOL,
          PoolType.CurveFactoryFraxBPMetaPoolUnderlying,
          3,
          2,
          2,
          Action.Remove
        ),
      ],
      // USDC ==(UniV3)==> WETH
      WETH: [
        encodePoolHintV2(
          ADDRESS.CURVE_TUSDFRAXBP_POOL,
          PoolType.CurveFactoryFraxBPMetaPoolUnderlying,
          3,
          2,
          2,
          Action.Remove
        ),
        encodePoolHintV2(ADDRESS.USDC_WETH_UNIV3, PoolType.UniswapV3, 2, 0, 1, Action.Swap),
      ],
    },
  },
  lusdfraxbp: {
    token: "CURVE_LUSDFRAXBP",
    composition: "LUSD+FRAXBP",
    convexCurveID: 102,
    rewarder: "0x053e1dad223A206e6BCa24C77786bb69a10e427d",
    rewards: [ADDRESS.CRV, ADDRESS.CVX],
    deposit: {
      LUSD: [encodePoolHintV2(ADDRESS.CURVE_LUSDFRAXBP_POOL, PoolType.CurveFactoryMetaPool, 2, 0, 0, Action.Add)],
      crvFRAX: [encodePoolHintV2(ADDRESS.CURVE_LUSDFRAXBP_POOL, PoolType.CurveFactoryMetaPool, 2, 1, 1, Action.Add)],
      FRAX: [
        encodePoolHintV2(
          ADDRESS.CURVE_LUSDFRAXBP_POOL,
          PoolType.CurveFactoryFraxBPMetaPoolUnderlying,
          3,
          1,
          1,
          Action.Add
        ),
      ],
      USDC: [
        encodePoolHintV2(
          ADDRESS.CURVE_LUSDFRAXBP_POOL,
          PoolType.CurveFactoryFraxBPMetaPoolUnderlying,
          3,
          2,
          2,
          Action.Add
        ),
      ],
      // WETH ==(UniV3)==> USDC
      WETH: [
        encodePoolHintV2(ADDRESS.USDC_WETH_UNIV3, PoolType.UniswapV3, 2, 1, 0, Action.Swap),
        encodePoolHintV2(
          ADDRESS.CURVE_LUSDFRAXBP_POOL,
          PoolType.CurveFactoryFraxBPMetaPoolUnderlying,
          3,
          2,
          2,
          Action.Add
        ),
      ],
    },
    withdraw: {
      LUSD: [encodePoolHintV2(ADDRESS.CURVE_LUSDFRAXBP_POOL, PoolType.CurveFactoryMetaPool, 2, 0, 0, Action.Remove)],
      crvFRAX: [encodePoolHintV2(ADDRESS.CURVE_LUSDFRAXBP_POOL, PoolType.CurveFactoryMetaPool, 2, 1, 1, Action.Remove)],
      FRAX: [
        encodePoolHintV2(
          ADDRESS.CURVE_LUSDFRAXBP_POOL,
          PoolType.CurveFactoryFraxBPMetaPoolUnderlying,
          3,
          1,
          1,
          Action.Remove
        ),
      ],
      USDC: [
        encodePoolHintV2(
          ADDRESS.CURVE_LUSDFRAXBP_POOL,
          PoolType.CurveFactoryFraxBPMetaPoolUnderlying,
          3,
          2,
          2,
          Action.Remove
        ),
      ],
      // USDC ==(UniV3)==> WETH
      WETH: [
        encodePoolHintV2(
          ADDRESS.CURVE_LUSDFRAXBP_POOL,
          PoolType.CurveFactoryFraxBPMetaPoolUnderlying,
          3,
          2,
          2,
          Action.Remove
        ),
        encodePoolHintV2(ADDRESS.USDC_WETH_UNIV3, PoolType.UniswapV3, 2, 0, 1, Action.Swap),
      ],
    },
  },
  peth: {
    token: "CURVE_pETH",
    composition: "ETH+pETH",
    convexCurveID: 122,
    rewarder: "0xb235205E1096E0Ad221Fb7621a2E2cbaB875bE75",
    rewards: [ADDRESS.CRV, ADDRESS.CVX, ADDRESS.JPEG],
    deposit: {
      WETH: [encodePoolHintV2(ADDRESS.CURVE_pETH_POOL, PoolType.CurveETHPool, 2, 0, 0, Action.Add)],
      pETH: [encodePoolHintV2(ADDRESS.CURVE_pETH_POOL, PoolType.CurveETHPool, 2, 1, 1, Action.Add)],
      // USDC ==(UniV3)==> WETH
      USDC: [
        encodePoolHintV2(ADDRESS.USDC_WETH_UNIV3, PoolType.UniswapV3, 2, 0, 1, Action.Swap),
        encodePoolHintV2(ADDRESS.CURVE_pETH_POOL, PoolType.CurveETHPool, 2, 0, 0, Action.Add),
      ],
    },
    withdraw: {
      WETH: [encodePoolHintV2(ADDRESS.CURVE_pETH_POOL, PoolType.CurveETHPool, 2, 0, 0, Action.Remove)],
      pETH: [encodePoolHintV2(ADDRESS.CURVE_pETH_POOL, PoolType.CurveETHPool, 2, 1, 1, Action.Remove)],
      // WETH ==(UniV3)==> USDC
      USDC: [
        encodePoolHintV2(ADDRESS.CURVE_pETH_POOL, PoolType.CurveETHPool, 2, 0, 0, Action.Remove),
        encodePoolHintV2(ADDRESS.USDC_WETH_UNIV3, PoolType.UniswapV3, 2, 1, 0, Action.Swap),
      ],
    },
  },
  cbeth: {
    token: "CURVE_cbETH",
    composition: "ETH+cbETH",
    convexCurveID: 127,
    rewarder: "0x5d02EcD9B83f1187e92aD5be3d1bd2915CA03699",
    rewards: [ADDRESS.CRV, ADDRESS.CVX],
    deposit: {
      WETH: [encodePoolHintV2(ADDRESS.CURVE_cbETH_POOL, PoolType.CurveCryptoPool, 2, 0, 0, Action.Add)],
      cbETH: [encodePoolHintV2(ADDRESS.CURVE_cbETH_POOL, PoolType.CurveCryptoPool, 2, 1, 1, Action.Add)],
      // USDC ==(UniV3)==> WETH
      USDC: [
        encodePoolHintV2(ADDRESS.USDC_WETH_UNIV3, PoolType.UniswapV3, 2, 0, 1, Action.Swap),
        encodePoolHintV2(ADDRESS.CURVE_cbETH_POOL, PoolType.CurveCryptoPool, 2, 0, 0, Action.Add),
      ],
    },
    withdraw: {
      WETH: [encodePoolHintV2(ADDRESS.CURVE_cbETH_POOL, PoolType.CurveCryptoPool, 2, 0, 0, Action.Remove)],
      cbETH: [encodePoolHintV2(ADDRESS.CURVE_cbETH_POOL, PoolType.CurveCryptoPool, 2, 1, 1, Action.Remove)],
      // WETH ==(UniV3)==> USDC
      USDC: [
        encodePoolHintV2(ADDRESS.CURVE_cbETH_POOL, PoolType.CurveCryptoPool, 2, 0, 0, Action.Remove),
        encodePoolHintV2(ADDRESS.USDC_WETH_UNIV3, PoolType.UniswapV3, 2, 1, 0, Action.Swap),
      ],
    },
  },
  frxeth: {
    token: "CURVE_frxETH",
    composition: "ETH+frxETH",
    convexCurveID: 128,
    convexFraxID: 36,
    rewarder: "0xbD5445402B0a287cbC77cb67B2a52e2FC635dce4",
    rewards: [ADDRESS.CRV, ADDRESS.CVX],
    deposit: {
      WETH: [encodePoolHintV2(ADDRESS.CURVE_frxETH_POOL, PoolType.CurveETHPool, 2, 0, 0, Action.Add)],
      frxETH: [encodePoolHintV2(ADDRESS.CURVE_frxETH_POOL, PoolType.CurveETHPool, 2, 1, 1, Action.Add)],
      // USDC ==(UniV3)==> WETH
      USDC: [
        encodePoolHintV2(ADDRESS.USDC_WETH_UNIV3, PoolType.UniswapV3, 2, 0, 1, Action.Swap),
        encodePoolHintV2(ADDRESS.CURVE_frxETH_POOL, PoolType.CurveETHPool, 2, 0, 0, Action.Add),
      ],
    },
    withdraw: {
      WETH: [encodePoolHintV2(ADDRESS.CURVE_frxETH_POOL, PoolType.CurveETHPool, 2, 0, 0, Action.Remove)],
      frxETH: [encodePoolHintV2(ADDRESS.CURVE_frxETH_POOL, PoolType.CurveETHPool, 2, 1, 1, Action.Remove)],
      // WETH ==(UniV3)==> USDC
      USDC: [
        encodePoolHintV2(ADDRESS.CURVE_frxETH_POOL, PoolType.CurveETHPool, 2, 0, 0, Action.Remove),
        encodePoolHintV2(ADDRESS.USDC_WETH_UNIV3, PoolType.UniswapV3, 2, 1, 0, Action.Swap),
      ],
    },
  },
  blusd: {
    token: "CURVE_bLUSDLUSD3CRV-f",
    composition: "bLUSD+LUSD3CRV-f",
    convexCurveID: 133,
    rewarder: "0xe5ba5E48114ecF21dF6d0Ba958372ce878592705",
    rewards: [ADDRESS.CRV, ADDRESS.CVX, ADDRESS.LUSD],
    deposit: {
      bLUSD: [encodePoolHintV2(ADDRESS["CURVE_bLUSDLUSD3CRV-f_POOL"], PoolType.CurveCryptoPool, 2, 0, 0, Action.Add)],
      "LUSD3CRV-f": [
        encodePoolHintV2(ADDRESS["CURVE_bLUSDLUSD3CRV-f_POOL"], PoolType.CurveCryptoPool, 2, 1, 1, Action.Add),
      ],
      LUSD: [
        encodePoolHintV2(ADDRESS.CURVE_LUSD3CRV_POOL, PoolType.CurveFactoryMetaPool, 2, 0, 0, Action.Add),
        encodePoolHintV2(ADDRESS["CURVE_bLUSDLUSD3CRV-f_POOL"], PoolType.CurveCryptoPool, 2, 1, 1, Action.Add),
      ],
      TRICRV: [
        encodePoolHintV2(ADDRESS.CURVE_LUSD3CRV_POOL, PoolType.CurveFactoryMetaPool, 2, 1, 1, Action.Add),
        encodePoolHintV2(ADDRESS["CURVE_bLUSDLUSD3CRV-f_POOL"], PoolType.CurveCryptoPool, 2, 1, 1, Action.Add),
      ],
      DAI: [
        encodePoolHintV2(ADDRESS.CURVE_LUSD3CRV_POOL, PoolType.CurveFactoryUSDMetaPoolUnderlying, 4, 1, 1, Action.Add),
        encodePoolHintV2(ADDRESS["CURVE_bLUSDLUSD3CRV-f_POOL"], PoolType.CurveCryptoPool, 2, 1, 1, Action.Add),
      ],
      USDC: [
        encodePoolHintV2(ADDRESS.CURVE_LUSD3CRV_POOL, PoolType.CurveFactoryUSDMetaPoolUnderlying, 4, 2, 2, Action.Add),
        encodePoolHintV2(ADDRESS["CURVE_bLUSDLUSD3CRV-f_POOL"], PoolType.CurveCryptoPool, 2, 1, 1, Action.Add),
      ],
      USDT: [
        encodePoolHintV2(ADDRESS.CURVE_LUSD3CRV_POOL, PoolType.CurveFactoryUSDMetaPoolUnderlying, 4, 3, 3, Action.Add),
        encodePoolHintV2(ADDRESS["CURVE_bLUSDLUSD3CRV-f_POOL"], PoolType.CurveCryptoPool, 2, 1, 1, Action.Add),
      ],
      // USDC ==(UniV3)==> WETH
      WETH: [
        encodePoolHintV2(ADDRESS.USDC_WETH_UNIV3, PoolType.UniswapV3, 2, 1, 0, Action.Swap),
        encodePoolHintV2(ADDRESS.CURVE_LUSD3CRV_POOL, PoolType.CurveFactoryUSDMetaPoolUnderlying, 4, 2, 2, Action.Add),
        encodePoolHintV2(ADDRESS["CURVE_bLUSDLUSD3CRV-f_POOL"], PoolType.CurveCryptoPool, 2, 1, 1, Action.Add),
      ],
    },
    withdraw: {
      bLUSD: [
        encodePoolHintV2(ADDRESS["CURVE_bLUSDLUSD3CRV-f_POOL"], PoolType.CurveCryptoPool, 2, 0, 0, Action.Remove),
      ],
      "LUSD3CRV-f": [
        encodePoolHintV2(ADDRESS["CURVE_bLUSDLUSD3CRV-f_POOL"], PoolType.CurveCryptoPool, 2, 1, 1, Action.Remove),
      ],
      LUSD: [
        encodePoolHintV2(ADDRESS["CURVE_bLUSDLUSD3CRV-f_POOL"], PoolType.CurveCryptoPool, 2, 1, 1, Action.Remove),
        encodePoolHintV2(ADDRESS.CURVE_LUSD3CRV_POOL, PoolType.CurveFactoryMetaPool, 2, 0, 0, Action.Remove),
      ],
      TRICRV: [
        encodePoolHintV2(ADDRESS["CURVE_bLUSDLUSD3CRV-f_POOL"], PoolType.CurveCryptoPool, 2, 1, 1, Action.Remove),
        encodePoolHintV2(ADDRESS.CURVE_LUSD3CRV_POOL, PoolType.CurveFactoryMetaPool, 2, 1, 1, Action.Remove),
      ],
      DAI: [
        encodePoolHintV2(ADDRESS["CURVE_bLUSDLUSD3CRV-f_POOL"], PoolType.CurveCryptoPool, 2, 1, 1, Action.Remove),
        encodePoolHintV2(
          ADDRESS.CURVE_LUSD3CRV_POOL,
          PoolType.CurveFactoryUSDMetaPoolUnderlying,
          4,
          1,
          1,
          Action.Remove
        ),
      ],
      USDC: [
        encodePoolHintV2(ADDRESS["CURVE_bLUSDLUSD3CRV-f_POOL"], PoolType.CurveCryptoPool, 2, 1, 1, Action.Remove),
        encodePoolHintV2(
          ADDRESS.CURVE_LUSD3CRV_POOL,
          PoolType.CurveFactoryUSDMetaPoolUnderlying,
          4,
          2,
          2,
          Action.Remove
        ),
      ],
      USDT: [
        encodePoolHintV2(ADDRESS["CURVE_bLUSDLUSD3CRV-f_POOL"], PoolType.CurveCryptoPool, 2, 1, 1, Action.Remove),
        encodePoolHintV2(
          ADDRESS.CURVE_LUSD3CRV_POOL,
          PoolType.CurveFactoryUSDMetaPoolUnderlying,
          4,
          3,
          3,
          Action.Remove
        ),
      ],
      // USDC ==(UniV3)==> WETH
      WETH: [
        encodePoolHintV2(ADDRESS["CURVE_bLUSDLUSD3CRV-f_POOL"], PoolType.CurveCryptoPool, 2, 1, 1, Action.Remove),
        encodePoolHintV2(
          ADDRESS.CURVE_LUSD3CRV_POOL,
          PoolType.CurveFactoryUSDMetaPoolUnderlying,
          4,
          2,
          2,
          Action.Remove
        ),
        encodePoolHintV2(ADDRESS.USDC_WETH_UNIV3, PoolType.UniswapV3, 2, 0, 1, Action.Swap),
      ],
    },
  },
  sbtc2: {
    token: "CURVE_sBTC2",
    composition: "WBTC+sBTC",
    convexCurveID: 135,
    rewarder: "0x2a7b6a16Cf7Be51968b69768c3feCaA7E27524A5",
    rewards: [ADDRESS.CVX, ADDRESS.CRV],
    deposit: {
      WBTC: [encodePoolHintV2(ADDRESS.CURVE_sBTC2_POOL, PoolType.CurveBasePool, 2, 0, 0, Action.Add)],
      sBTC: [encodePoolHintV2(ADDRESS.CURVE_sBTC2_POOL, PoolType.CurveBasePool, 2, 1, 1, Action.Add)],
      // WETH ==(CurveV2)==> WBTC
      WETH: [
        encodePoolHintV2(ADDRESS.CURVE_TRICRYPTO_POOL, PoolType.CurveTriCryptoPool, 3, 2, 1, Action.Swap),
        encodePoolHintV2(ADDRESS.CURVE_sBTC2_POOL, PoolType.CurveBasePool, 2, 0, 0, Action.Add),
      ],
      // USDC ==(UniV3)==> WETH ==(CurveV2)==> WBTC
      USDC: [
        encodePoolHintV2(ADDRESS.USDC_WETH_UNIV3, PoolType.UniswapV3, 2, 0, 1, Action.Swap),
        encodePoolHintV2(ADDRESS.CURVE_TRICRYPTO_POOL, PoolType.CurveTriCryptoPool, 3, 2, 1, Action.Swap),
        encodePoolHintV2(ADDRESS.CURVE_sBTC2_POOL, PoolType.CurveBasePool, 2, 0, 0, Action.Add),
      ],
    },
    withdraw: {
      WBTC: [encodePoolHintV2(ADDRESS.CURVE_sBTC2_POOL, PoolType.CurveBasePool, 2, 0, 0, Action.Remove)],
      sBTC: [encodePoolHintV2(ADDRESS.CURVE_sBTC2_POOL, PoolType.CurveBasePool, 2, 1, 1, Action.Remove)],
      // WBTC ==(CurveV2)==> WETH
      WETH: [
        encodePoolHintV2(ADDRESS.CURVE_sBTC2_POOL, PoolType.CurveBasePool, 2, 0, 0, Action.Remove),
        encodePoolHintV2(ADDRESS.CURVE_TRICRYPTO_POOL, PoolType.CurveTriCryptoPool, 3, 1, 2, Action.Swap),
      ],
      // WBTC ==(CurveV2)==> WETH ==(UniV3)==> USDC
      USDC: [
        encodePoolHintV2(ADDRESS.CURVE_sBTC2_POOL, PoolType.CurveBasePool, 2, 0, 0, Action.Remove),
        encodePoolHintV2(ADDRESS.CURVE_TRICRYPTO_POOL, PoolType.CurveTriCryptoPool, 3, 1, 2, Action.Swap),
        encodePoolHintV2(ADDRESS.USDC_WETH_UNIV3, PoolType.UniswapV3, 2, 1, 0, Action.Swap),
      ],
    },
  },
  multibtc: {
    token: "CURVE_multiBTC/crvWSBTC",
    composition: "multiBTC+crvWSBTC",
    convexCurveID: 137,
    rewarder: "0x41EAB7eB43b7b055B2Bf508cAcE932b11003029f",
    rewards: [ADDRESS.CVX, ADDRESS.CRV],
    deposit: {
      multiBTC: [
        encodePoolHintV2(ADDRESS["CURVE_multiBTC/crvWSBTC_POOL"], PoolType.CurveFactoryMetaPool, 2, 0, 0, Action.Add),
      ],
      crvWSBTC: [
        encodePoolHintV2(ADDRESS["CURVE_multiBTC/crvWSBTC_POOL"], PoolType.CurveFactoryMetaPool, 2, 1, 1, Action.Add),
      ],
      // WBTC ==(Curve)==> crvWSBTC
      WBTC: [
        encodePoolHintV2(ADDRESS.CURVE_sBTC2_POOL, PoolType.CurveBasePool, 2, 0, 0, Action.Add),
        encodePoolHintV2(ADDRESS["CURVE_multiBTC/crvWSBTC_POOL"], PoolType.CurveFactoryMetaPool, 2, 1, 1, Action.Add),
      ],
      // sBTC ==(Curve)==> crvWSBTC
      sBTC: [
        encodePoolHintV2(ADDRESS.CURVE_sBTC2_POOL, PoolType.CurveBasePool, 2, 1, 1, Action.Add),
        encodePoolHintV2(ADDRESS["CURVE_multiBTC/crvWSBTC_POOL"], PoolType.CurveFactoryMetaPool, 2, 1, 1, Action.Add),
      ],
      // WETH ==(CurveV2)==> WBTC ==(Curve)==> crvWSBTC
      WETH: [
        encodePoolHintV2(ADDRESS.CURVE_TRICRYPTO_POOL, PoolType.CurveTriCryptoPool, 3, 2, 1, Action.Swap),
        encodePoolHintV2(ADDRESS.CURVE_sBTC2_POOL, PoolType.CurveBasePool, 2, 0, 0, Action.Add),
        encodePoolHintV2(ADDRESS["CURVE_multiBTC/crvWSBTC_POOL"], PoolType.CurveFactoryMetaPool, 2, 1, 1, Action.Add),
      ],
      // USDC ==(UniV3)==> WETH ==(CurveV2)==> WBTC ==(Curve)==> crvWSBTC
      USDC: [
        encodePoolHintV2(ADDRESS.USDC_WETH_UNIV3, PoolType.UniswapV3, 2, 0, 1, Action.Swap),
        encodePoolHintV2(ADDRESS.CURVE_TRICRYPTO_POOL, PoolType.CurveTriCryptoPool, 3, 2, 1, Action.Swap),
        encodePoolHintV2(ADDRESS.CURVE_sBTC2_POOL, PoolType.CurveBasePool, 2, 0, 0, Action.Add),
        encodePoolHintV2(ADDRESS["CURVE_multiBTC/crvWSBTC_POOL"], PoolType.CurveFactoryMetaPool, 2, 1, 1, Action.Add),
      ],
    },
    withdraw: {
      multiBTC: [
        encodePoolHintV2(
          ADDRESS["CURVE_multiBTC/crvWSBTC_POOL"],
          PoolType.CurveFactoryMetaPool,
          2,
          0,
          0,
          Action.Remove
        ),
      ],
      crvWSBTC: [
        encodePoolHintV2(
          ADDRESS["CURVE_multiBTC/crvWSBTC_POOL"],
          PoolType.CurveFactoryMetaPool,
          2,
          1,
          1,
          Action.Remove
        ),
      ],
      // crvWSBTC ==(Curve)==> WBTC
      WBTC: [
        encodePoolHintV2(
          ADDRESS["CURVE_multiBTC/crvWSBTC_POOL"],
          PoolType.CurveFactoryMetaPool,
          2,
          1,
          1,
          Action.Remove
        ),
        encodePoolHintV2(ADDRESS.CURVE_sBTC2_POOL, PoolType.CurveBasePool, 2, 0, 0, Action.Remove),
      ],
      // crvWSBTC ==(Curve)==> sBTC
      sBTC: [
        encodePoolHintV2(
          ADDRESS["CURVE_multiBTC/crvWSBTC_POOL"],
          PoolType.CurveFactoryMetaPool,
          2,
          1,
          1,
          Action.Remove
        ),
        encodePoolHintV2(ADDRESS.CURVE_sBTC2_POOL, PoolType.CurveBasePool, 2, 1, 1, Action.Remove),
      ],
      // crvWSBTC ==(Curve)==> WBTC ==(CurveV2)==> WETH
      WETH: [
        encodePoolHintV2(
          ADDRESS["CURVE_multiBTC/crvWSBTC_POOL"],
          PoolType.CurveFactoryMetaPool,
          2,
          1,
          1,
          Action.Remove
        ),
        encodePoolHintV2(ADDRESS.CURVE_sBTC2_POOL, PoolType.CurveBasePool, 2, 0, 0, Action.Remove),
        encodePoolHintV2(ADDRESS.CURVE_TRICRYPTO_POOL, PoolType.CurveTriCryptoPool, 3, 1, 2, Action.Swap),
      ],
      // crvWSBTC ==(Curve)==> WBTC ==(CurveV2)==> WETH ==(UniV3)==> USDC
      USDC: [
        encodePoolHintV2(
          ADDRESS["CURVE_multiBTC/crvWSBTC_POOL"],
          PoolType.CurveFactoryMetaPool,
          2,
          1,
          1,
          Action.Remove
        ),
        encodePoolHintV2(ADDRESS.CURVE_sBTC2_POOL, PoolType.CurveBasePool, 2, 0, 0, Action.Remove),
        encodePoolHintV2(ADDRESS.CURVE_TRICRYPTO_POOL, PoolType.CurveTriCryptoPool, 3, 1, 2, Action.Swap),
        encodePoolHintV2(ADDRESS.USDC_WETH_UNIV3, PoolType.UniswapV3, 2, 1, 0, Action.Swap),
      ],
    },
  },
  clevcvx: {
    token: "CURVE_CVX/clevCVX",
    composition: "CVX+clevCVX",
    convexCurveID: 139,
    rewarder: "0x706f34D0aB8f4f9838F15b0D155C8Ef42229294B",
    rewards: [ADDRESS.CRV, ADDRESS.CVX],
    deposit: {
      CVX: [encodePoolHintV2(ADDRESS["CURVE_CVX/clevCVX_POOL"], PoolType.CurveFactoryPlainPool, 2, 0, 0, Action.Add)],
      clevCVX: [
        encodePoolHintV2(ADDRESS["CURVE_CVX/clevCVX_POOL"], PoolType.CurveFactoryPlainPool, 2, 1, 1, Action.Add),
      ],
    },
    withdraw: {
      CVX: [
        encodePoolHintV2(ADDRESS["CURVE_CVX/clevCVX_POOL"], PoolType.CurveFactoryPlainPool, 2, 0, 0, Action.Remove),
      ],
      clevCVX: [
        encodePoolHintV2(ADDRESS["CURVE_CVX/clevCVX_POOL"], PoolType.CurveFactoryPlainPool, 2, 1, 1, Action.Remove),
      ],
    },
  },
  clevusd: {
    token: "CURVE_clevUSD/FRAXBP",
    composition: "clevUSD+FRAXBP",
    convexCurveID: 140,
    rewarder: "0x710e85B2793b3AE88Cb1Da3cb25b3d62D810d180",
    rewards: [ADDRESS.CRV, ADDRESS.CVX],
    deposit: {
      clevUSD: [
        encodePoolHintV2(ADDRESS["CURVE_clevUSD/FRAXBP_POOL"], PoolType.CurveFactoryMetaPool, 2, 0, 0, Action.Add),
      ],
      crvFRAX: [
        encodePoolHintV2(ADDRESS["CURVE_clevUSD/FRAXBP_POOL"], PoolType.CurveFactoryMetaPool, 2, 1, 1, Action.Add),
      ],
      FRAX: [
        encodePoolHintV2(ADDRESS.CURVE_FRAXUSDC_POOL, PoolType.CurveBasePool, 2, 0, 0, Action.Add),
        encodePoolHintV2(ADDRESS["CURVE_clevUSD/FRAXBP_POOL"], PoolType.CurveFactoryMetaPool, 2, 1, 1, Action.Add),
      ],
      USDC: [
        encodePoolHintV2(ADDRESS.CURVE_FRAXUSDC_POOL, PoolType.CurveBasePool, 2, 1, 1, Action.Add),
        encodePoolHintV2(ADDRESS["CURVE_clevUSD/FRAXBP_POOL"], PoolType.CurveFactoryMetaPool, 2, 1, 1, Action.Add),
      ],
      // WETH ==(UniV3)==> USDC
      WETH: [
        encodePoolHintV2(ADDRESS.USDC_WETH_UNIV3, PoolType.UniswapV3, 2, 1, 0, Action.Swap),
        encodePoolHintV2(ADDRESS.CURVE_FRAXUSDC_POOL, PoolType.CurveBasePool, 2, 1, 1, Action.Add),
        encodePoolHintV2(ADDRESS["CURVE_clevUSD/FRAXBP_POOL"], PoolType.CurveFactoryMetaPool, 2, 1, 1, Action.Add),
      ],
    },
    withdraw: {
      clevUSD: [
        encodePoolHintV2(ADDRESS["CURVE_clevUSD/FRAXBP_POOL"], PoolType.CurveFactoryMetaPool, 2, 0, 0, Action.Remove),
      ],
      crvFRAX: [
        encodePoolHintV2(ADDRESS["CURVE_clevUSD/FRAXBP_POOL"], PoolType.CurveFactoryMetaPool, 2, 1, 1, Action.Remove),
      ],
      FRAX: [
        encodePoolHintV2(ADDRESS["CURVE_clevUSD/FRAXBP_POOL"], PoolType.CurveFactoryMetaPool, 2, 1, 1, Action.Remove),
        encodePoolHintV2(ADDRESS.CURVE_FRAXUSDC_POOL, PoolType.CurveBasePool, 2, 0, 0, Action.Remove),
      ],
      USDC: [
        encodePoolHintV2(ADDRESS["CURVE_clevUSD/FRAXBP_POOL"], PoolType.CurveFactoryMetaPool, 2, 1, 1, Action.Remove),
        encodePoolHintV2(ADDRESS.CURVE_FRAXUSDC_POOL, PoolType.CurveBasePool, 2, 1, 1, Action.Remove),
      ],
      // USDC ==(UniV3)==> WETH
      WETH: [
        encodePoolHintV2(ADDRESS["CURVE_clevUSD/FRAXBP_POOL"], PoolType.CurveFactoryMetaPool, 2, 1, 1, Action.Remove),
        encodePoolHintV2(ADDRESS.CURVE_FRAXUSDC_POOL, PoolType.CurveBasePool, 2, 1, 1, Action.Remove),
        encodePoolHintV2(ADDRESS.USDC_WETH_UNIV3, PoolType.UniswapV3, 2, 0, 1, Action.Swap),
      ],
    },
  },
  "ETH/CLEV": {
    token: "CURVE_ETH/CLEV",
    composition: "ETH+CLEV",
    convexCurveID: 142,
    rewarder: "0x6be96D00B50375AF852D63DB7d55656B306f398e",
    rewards: [ADDRESS.CRV, ADDRESS.CVX],
    deposit: {
      WETH: [encodePoolHintV2(ADDRESS["CURVE_ETH/CLEV_POOL"], PoolType.CurveCryptoPool, 2, 0, 0, Action.Add)],
      CLEV: [encodePoolHintV2(ADDRESS["CURVE_ETH/CLEV_POOL"], PoolType.CurveCryptoPool, 2, 1, 1, Action.Add)],
      USDC: [
        encodePoolHintV2(ADDRESS.USDC_WETH_UNIV3, PoolType.UniswapV3, 2, 0, 1, Action.Swap),
        encodePoolHintV2(ADDRESS["CURVE_ETH/CLEV_POOL"], PoolType.CurveCryptoPool, 2, 0, 0, Action.Add),
      ],
    },
    withdraw: {
      WETH: [encodePoolHintV2(ADDRESS["CURVE_ETH/CLEV_POOL"], PoolType.CurveCryptoPool, 2, 0, 0, Action.Remove)],
      CLEV: [encodePoolHintV2(ADDRESS["CURVE_ETH/CLEV_POOL"], PoolType.CurveCryptoPool, 2, 1, 1, Action.Remove)],
      USDC: [
        encodePoolHintV2(ADDRESS["CURVE_ETH/CLEV_POOL"], PoolType.CurveCryptoPool, 2, 0, 0, Action.Remove),
        encodePoolHintV2(ADDRESS.USDC_WETH_UNIV3, PoolType.UniswapV3, 2, 1, 0, Action.Swap),
      ],
    },
  },
  "ETH/rETH": {
    token: "CURVE_ETH/rETH",
    composition: "ETH+rETH",
    convexCurveID: 154,
    rewarder: "0x65C8aa24db76e870DEDfC35701eff84de405D1ba",
    rewards: [ADDRESS.CRV, ADDRESS.CVX],
    deposit: {
      WETH: [encodePoolHintV2(ADDRESS["CURVE_ETH/rETH_POOL"], PoolType.CurveCryptoPool, 2, 0, 0, Action.Add)],
      rETH: [encodePoolHintV2(ADDRESS["CURVE_ETH/rETH_POOL"], PoolType.CurveCryptoPool, 2, 1, 1, Action.Add)],
      USDC: [
        encodePoolHintV2(ADDRESS.USDC_WETH_UNIV3, PoolType.UniswapV3, 2, 0, 1, Action.Swap),
        encodePoolHintV2(ADDRESS["CURVE_ETH/rETH_POOL"], PoolType.CurveCryptoPool, 2, 0, 0, Action.Add),
      ],
    },
    withdraw: {
      WETH: [encodePoolHintV2(ADDRESS["CURVE_ETH/rETH_POOL"], PoolType.CurveCryptoPool, 2, 0, 0, Action.Remove)],
      rETH: [encodePoolHintV2(ADDRESS["CURVE_ETH/rETH_POOL"], PoolType.CurveCryptoPool, 2, 1, 1, Action.Remove)],
      USDC: [
        encodePoolHintV2(ADDRESS["CURVE_ETH/rETH_POOL"], PoolType.CurveCryptoPool, 2, 0, 0, Action.Remove),
        encodePoolHintV2(ADDRESS.USDC_WETH_UNIV3, PoolType.UniswapV3, 2, 1, 0, Action.Swap),
      ],
    },
  },
  "GEAR/ETH": {
    token: "CURVE_GEAR/ETH",
    composition: "GEAR+ETH",
    convexCurveID: 136,
    rewarder: "0x502Cc0d946e79CeA4DaafCf21F374C6bce763067",
    rewards: [ADDRESS.CRV, ADDRESS.CVX, ADDRESS.GEAR],
    deposit: {
      GEAR: [encodePoolHintV2(ADDRESS["CURVE_GEAR/ETH_POOL"], PoolType.CurveCryptoPool, 2, 0, 0, Action.Add)],
      WETH: [encodePoolHintV2(ADDRESS["CURVE_GEAR/ETH_POOL"], PoolType.CurveCryptoPool, 2, 1, 1, Action.Add)],
      USDC: [
        encodePoolHintV2(ADDRESS.USDC_WETH_UNIV3, PoolType.UniswapV3, 2, 0, 1, Action.Swap),
        encodePoolHintV2(ADDRESS["CURVE_GEAR/ETH_POOL"], PoolType.CurveCryptoPool, 2, 1, 1, Action.Add),
      ],
    },
    withdraw: {
      GEAR: [encodePoolHintV2(ADDRESS["CURVE_GEAR/ETH_POOL"], PoolType.CurveCryptoPool, 2, 0, 0, Action.Remove)],
      WETH: [encodePoolHintV2(ADDRESS["CURVE_GEAR/ETH_POOL"], PoolType.CurveCryptoPool, 2, 1, 1, Action.Remove)],
      USDC: [
        encodePoolHintV2(ADDRESS["CURVE_GEAR/ETH_POOL"], PoolType.CurveCryptoPool, 2, 1, 1, Action.Remove),
        encodePoolHintV2(ADDRESS.USDC_WETH_UNIV3, PoolType.UniswapV3, 2, 1, 0, Action.Swap),
      ],
    },
  },
  "WETH/stETH": {
    token: "CURVE_WETH/stETH",
    composition: "WETH+stETH",
    convexCurveID: 155,
    rewarder: "0xA61b57C452dadAF252D2f101f5Ba20aA86152992",
    rewards: [ADDRESS.CRV, ADDRESS.CVX],
    deposit: {
      WETH: [encodePoolHintV2(ADDRESS["CURVE_WETH/stETH_POOL"], PoolType.CurveFactoryPlainPool, 2, 0, 0, Action.Add)],
      stETH: [encodePoolHintV2(ADDRESS["CURVE_WETH/stETH_POOL"], PoolType.CurveFactoryPlainPool, 2, 1, 1, Action.Add)],
      USDC: [
        encodePoolHintV2(ADDRESS.USDC_WETH_UNIV3, PoolType.UniswapV3, 2, 0, 1, Action.Swap),
        encodePoolHintV2(ADDRESS["CURVE_WETH/stETH_POOL"], PoolType.CurveFactoryPlainPool, 2, 0, 0, Action.Add),
      ],
    },
    withdraw: {
      WETH: [
        encodePoolHintV2(ADDRESS["CURVE_WETH/stETH_POOL"], PoolType.CurveFactoryPlainPool, 2, 0, 0, Action.Remove),
      ],
      stETH: [
        encodePoolHintV2(ADDRESS["CURVE_WETH/stETH_POOL"], PoolType.CurveFactoryPlainPool, 2, 1, 1, Action.Remove),
      ],
      USDC: [
        encodePoolHintV2(ADDRESS["CURVE_WETH/stETH_POOL"], PoolType.CurveFactoryPlainPool, 2, 0, 0, Action.Remove),
        encodePoolHintV2(ADDRESS.USDC_WETH_UNIV3, PoolType.UniswapV3, 2, 1, 0, Action.Swap),
      ],
    },
  },
  "STG/USDC": {
    token: "CURVE_STG/USDC",
    composition: "STG+USDC",
    convexCurveID: 95,
    rewarder: "0x17E3Bc273cFcB972167059E55104DBCC8f8431bE",
    rewards: [ADDRESS.CRV, ADDRESS.CVX],
    deposit: {
      STG: [encodePoolHintV2(ADDRESS["CURVE_STG/USDC_POOL"], PoolType.CurveCryptoPool, 2, 0, 0, Action.Add)],
      USDC: [encodePoolHintV2(ADDRESS["CURVE_STG/USDC_POOL"], PoolType.CurveCryptoPool, 2, 1, 1, Action.Add)],
      WETH: [
        encodePoolHintV2(ADDRESS.USDC_WETH_UNIV3, PoolType.UniswapV3, 2, 1, 0, Action.Swap),
        encodePoolHintV2(ADDRESS["CURVE_STG/USDC_POOL"], PoolType.CurveCryptoPool, 2, 1, 1, Action.Add),
      ],
    },
    withdraw: {
      STG: [encodePoolHintV2(ADDRESS["CURVE_STG/USDC_POOL"], PoolType.CurveCryptoPool, 2, 0, 0, Action.Remove)],
      USDC: [encodePoolHintV2(ADDRESS["CURVE_STG/USDC_POOL"], PoolType.CurveCryptoPool, 2, 1, 1, Action.Remove)],
      WETH: [
        encodePoolHintV2(ADDRESS["CURVE_STG/USDC_POOL"], PoolType.CurveCryptoPool, 2, 1, 1, Action.Remove),
        encodePoolHintV2(ADDRESS.USDC_WETH_UNIV3, PoolType.UniswapV3, 2, 0, 1, Action.Swap),
      ],
    },
  },
  "ETH/LDO": {
    token: "CURVE_ETH/LDO",
    composition: "ETH+LDO",
    convexCurveID: 149,
    rewarder: "0x8CA990E954611E5E3d2cc51C013fCC372c8c1D38",
    rewards: [ADDRESS.CRV, ADDRESS.CVX, ADDRESS.LDO],
    deposit: {
      WETH: [encodePoolHintV2(ADDRESS["CURVE_ETH/LDO_POOL"], PoolType.CurveCryptoPool, 2, 0, 0, Action.Add)],
      LDO: [encodePoolHintV2(ADDRESS["CURVE_ETH/LDO_POOL"], PoolType.CurveCryptoPool, 2, 1, 1, Action.Add)],
      USDC: [
        encodePoolHintV2(ADDRESS.USDC_WETH_UNIV3, PoolType.UniswapV3, 2, 0, 1, Action.Swap),
        encodePoolHintV2(ADDRESS["CURVE_ETH/LDO_POOL"], PoolType.CurveCryptoPool, 2, 0, 0, Action.Add),
      ],
    },
    withdraw: {
      WETH: [encodePoolHintV2(ADDRESS["CURVE_ETH/LDO_POOL"], PoolType.CurveCryptoPool, 2, 0, 0, Action.Remove)],
      LDO: [encodePoolHintV2(ADDRESS["CURVE_ETH/LDO_POOL"], PoolType.CurveCryptoPool, 2, 1, 1, Action.Remove)],
      USDC: [
        encodePoolHintV2(ADDRESS["CURVE_ETH/LDO_POOL"], PoolType.CurveCryptoPool, 2, 0, 0, Action.Remove),
        encodePoolHintV2(ADDRESS.USDC_WETH_UNIV3, PoolType.UniswapV3, 2, 1, 0, Action.Swap),
      ],
    },
  },
  "ETH/MATIC": {
    token: "CURVE_ETH/MATIC",
    composition: "ETH+MATIC",
    convexCurveID: 148,
    rewarder: "0x77C43369E50D68B7B3288EEFa7D7ab1F0F6D66b3",
    rewards: [ADDRESS.CRV, ADDRESS.CVX],
    deposit: {
      WETH: [encodePoolHintV2(ADDRESS["CURVE_ETH/MATIC_POOL"], PoolType.CurveCryptoPool, 2, 0, 0, Action.Add)],
      MATIC: [encodePoolHintV2(ADDRESS["CURVE_ETH/MATIC_POOL"], PoolType.CurveCryptoPool, 2, 1, 1, Action.Add)],
      USDC: [
        encodePoolHintV2(ADDRESS.USDC_WETH_UNIV3, PoolType.UniswapV3, 2, 0, 1, Action.Swap),
        encodePoolHintV2(ADDRESS["CURVE_ETH/MATIC_POOL"], PoolType.CurveCryptoPool, 2, 0, 0, Action.Add),
      ],
    },
    withdraw: {
      WETH: [encodePoolHintV2(ADDRESS["CURVE_ETH/MATIC_POOL"], PoolType.CurveCryptoPool, 2, 0, 0, Action.Remove)],
      MATIC: [encodePoolHintV2(ADDRESS["CURVE_ETH/MATIC_POOL"], PoolType.CurveCryptoPool, 2, 1, 1, Action.Remove)],
      USDC: [
        encodePoolHintV2(ADDRESS["CURVE_ETH/MATIC_POOL"], PoolType.CurveCryptoPool, 2, 0, 0, Action.Remove),
        encodePoolHintV2(ADDRESS.USDC_WETH_UNIV3, PoolType.UniswapV3, 2, 1, 0, Action.Swap),
      ],
    },
  },
  "ETH/CNC": {
    token: "CURVE_ETH/CNC",
    composition: "ETH+CNC",
    convexCurveID: 152,
    rewarder: "0x1A3c8B2F89B1C2593fa46C30ADA0b4E3D0133fF8",
    rewards: [ADDRESS.CRV, ADDRESS.CVX, ADDRESS.CNC],
    deposit: {
      WETH: [encodePoolHintV2(ADDRESS["CURVE_ETH/CNC_POOL"], PoolType.CurveCryptoPool, 2, 0, 0, Action.Add)],
      CNC: [encodePoolHintV2(ADDRESS["CURVE_ETH/CNC_POOL"], PoolType.CurveCryptoPool, 2, 1, 1, Action.Add)],
      USDC: [
        encodePoolHintV2(ADDRESS.USDC_WETH_UNIV3, PoolType.UniswapV3, 2, 0, 1, Action.Swap),
        encodePoolHintV2(ADDRESS["CURVE_ETH/CNC_POOL"], PoolType.CurveCryptoPool, 2, 0, 0, Action.Add),
      ],
    },
    withdraw: {
      WETH: [encodePoolHintV2(ADDRESS["CURVE_ETH/CNC_POOL"], PoolType.CurveCryptoPool, 2, 0, 0, Action.Remove)],
      CNC: [encodePoolHintV2(ADDRESS["CURVE_ETH/CNC_POOL"], PoolType.CurveCryptoPool, 2, 1, 1, Action.Remove)],
      USDC: [
        encodePoolHintV2(ADDRESS["CURVE_ETH/CNC_POOL"], PoolType.CurveCryptoPool, 2, 0, 0, Action.Remove),
        encodePoolHintV2(ADDRESS.USDC_WETH_UNIV3, PoolType.UniswapV3, 2, 1, 0, Action.Swap),
      ],
    },
  },
  "tBTC/crvWSBTC": {
    token: "CURVE_tBTC/crvWSBTC",
    composition: "tBTC+crvWSBTC",
    convexCurveID: 146,
    rewarder: "0xcD491E40849a0E3c2fF84093bbbaAa25C1eF8dE6",
    rewards: [ADDRESS.CVX, ADDRESS.CRV],
    deposit: {
      tBTC: [encodePoolHintV2(ADDRESS["CURVE_tBTC/crvWSBTC_POOL"], PoolType.CurveFactoryMetaPool, 2, 0, 0, Action.Add)],
      crvWSBTC: [
        encodePoolHintV2(ADDRESS["CURVE_tBTC/crvWSBTC_POOL"], PoolType.CurveFactoryMetaPool, 2, 1, 1, Action.Add),
      ],
      // WBTC ==(Curve)==> crvWSBTC
      WBTC: [
        encodePoolHintV2(ADDRESS.CURVE_sBTC2_POOL, PoolType.CurveBasePool, 2, 0, 0, Action.Add),
        encodePoolHintV2(ADDRESS["CURVE_tBTC/crvWSBTC_POOL"], PoolType.CurveFactoryMetaPool, 2, 1, 1, Action.Add),
      ],
      // sBTC ==(Curve)==> crvWSBTC
      sBTC: [
        encodePoolHintV2(ADDRESS.CURVE_sBTC2_POOL, PoolType.CurveBasePool, 2, 1, 1, Action.Add),
        encodePoolHintV2(ADDRESS["CURVE_tBTC/crvWSBTC_POOL"], PoolType.CurveFactoryMetaPool, 2, 1, 1, Action.Add),
      ],
      // WETH ==(CurveV2)==> WBTC ==(Curve)==> crvWSBTC
      WETH: [
        encodePoolHintV2(ADDRESS.CURVE_TRICRYPTO_POOL, PoolType.CurveTriCryptoPool, 3, 2, 1, Action.Swap),
        encodePoolHintV2(ADDRESS.CURVE_sBTC2_POOL, PoolType.CurveBasePool, 2, 0, 0, Action.Add),
        encodePoolHintV2(ADDRESS["CURVE_tBTC/crvWSBTC_POOL"], PoolType.CurveFactoryMetaPool, 2, 1, 1, Action.Add),
      ],
      // USDC ==(UniV3)==> WETH ==(CurveV2)==> WBTC ==(Curve)==> crvWSBTC
      USDC: [
        encodePoolHintV2(ADDRESS.USDC_WETH_UNIV3, PoolType.UniswapV3, 2, 0, 1, Action.Swap),
        encodePoolHintV2(ADDRESS.CURVE_TRICRYPTO_POOL, PoolType.CurveTriCryptoPool, 3, 2, 1, Action.Swap),
        encodePoolHintV2(ADDRESS.CURVE_sBTC2_POOL, PoolType.CurveBasePool, 2, 0, 0, Action.Add),
        encodePoolHintV2(ADDRESS["CURVE_tBTC/crvWSBTC_POOL"], PoolType.CurveFactoryMetaPool, 2, 1, 1, Action.Add),
      ],
    },
    withdraw: {
      tBTC: [
        encodePoolHintV2(ADDRESS["CURVE_tBTC/crvWSBTC_POOL"], PoolType.CurveFactoryMetaPool, 2, 0, 0, Action.Remove),
      ],
      crvWSBTC: [
        encodePoolHintV2(ADDRESS["CURVE_tBTC/crvWSBTC_POOL"], PoolType.CurveFactoryMetaPool, 2, 1, 1, Action.Remove),
      ],
      // crvWSBTC ==(Curve)==> WBTC
      WBTC: [
        encodePoolHintV2(ADDRESS["CURVE_tBTC/crvWSBTC_POOL"], PoolType.CurveFactoryMetaPool, 2, 1, 1, Action.Remove),
        encodePoolHintV2(ADDRESS.CURVE_sBTC2_POOL, PoolType.CurveBasePool, 2, 0, 0, Action.Remove),
      ],
      // crvWSBTC ==(Curve)==> sBTC
      sBTC: [
        encodePoolHintV2(ADDRESS["CURVE_tBTC/crvWSBTC_POOL"], PoolType.CurveFactoryMetaPool, 2, 1, 1, Action.Remove),
        encodePoolHintV2(ADDRESS.CURVE_sBTC2_POOL, PoolType.CurveBasePool, 2, 1, 1, Action.Remove),
      ],
      // crvWSBTC ==(Curve)==> WBTC ==(CurveV2)==> WETH
      WETH: [
        encodePoolHintV2(ADDRESS["CURVE_tBTC/crvWSBTC_POOL"], PoolType.CurveFactoryMetaPool, 2, 1, 1, Action.Remove),
        encodePoolHintV2(ADDRESS.CURVE_sBTC2_POOL, PoolType.CurveBasePool, 2, 0, 0, Action.Remove),
        encodePoolHintV2(ADDRESS.CURVE_TRICRYPTO_POOL, PoolType.CurveTriCryptoPool, 3, 1, 2, Action.Swap),
      ],
      // crvWSBTC ==(Curve)==> WBTC ==(CurveV2)==> WETH ==(UniV3)==> USDC
      USDC: [
        encodePoolHintV2(ADDRESS["CURVE_tBTC/crvWSBTC_POOL"], PoolType.CurveFactoryMetaPool, 2, 1, 1, Action.Remove),
        encodePoolHintV2(ADDRESS.CURVE_sBTC2_POOL, PoolType.CurveBasePool, 2, 0, 0, Action.Remove),
        encodePoolHintV2(ADDRESS.CURVE_TRICRYPTO_POOL, PoolType.CurveTriCryptoPool, 3, 1, 2, Action.Swap),
        encodePoolHintV2(ADDRESS.USDC_WETH_UNIV3, PoolType.UniswapV3, 2, 1, 0, Action.Swap),
      ],
    },
  },
  "ETH/CTR": {
    token: "CURVE_ETH/CTR",
    composition: "ETH+CTR",
    convexCurveID: 147,
    rewarder: "0xE1d8E3625c5C54b9dcbb52c2c8E4264c3A01450c",
    rewards: [ADDRESS.CRV, ADDRESS.CVX],
    deposit: {
      WETH: [encodePoolHintV2(ADDRESS["CURVE_ETH/CTR_POOL"], PoolType.CurveCryptoPool, 2, 0, 0, Action.Add)],
      CTR: [encodePoolHintV2(ADDRESS["CURVE_ETH/CTR_POOL"], PoolType.CurveCryptoPool, 2, 1, 1, Action.Add)],
      USDC: [
        encodePoolHintV2(ADDRESS.USDC_WETH_UNIV3, PoolType.UniswapV3, 2, 0, 1, Action.Swap),
        encodePoolHintV2(ADDRESS["CURVE_ETH/CTR_POOL"], PoolType.CurveCryptoPool, 2, 0, 0, Action.Add),
      ],
    },
    withdraw: {
      WETH: [encodePoolHintV2(ADDRESS["CURVE_ETH/CTR_POOL"], PoolType.CurveCryptoPool, 2, 0, 0, Action.Remove)],
      CTR: [encodePoolHintV2(ADDRESS["CURVE_ETH/CTR_POOL"], PoolType.CurveCryptoPool, 2, 1, 1, Action.Remove)],
      USDC: [
        encodePoolHintV2(ADDRESS["CURVE_ETH/CTR_POOL"], PoolType.CurveCryptoPool, 2, 0, 0, Action.Remove),
        encodePoolHintV2(ADDRESS.USDC_WETH_UNIV3, PoolType.UniswapV3, 2, 1, 0, Action.Swap),
      ],
    },
  },
  "CRV/sdCRV": {
    token: "CURVE_CRV/sdCRV",
    composition: "CRV+sdCRV",
    convexCurveID: 93,
    rewarder: "0xA7FC7e90c45C2657A9069CA99011894a76eaB82D",
    rewards: [ADDRESS.CRV, ADDRESS.CVX],
    deposit: {
      CRV: [encodePoolHintV2(ADDRESS["CURVE_CRV/sdCRV_POOL"], PoolType.CurveFactoryPlainPool, 2, 0, 0, Action.Add)],
      sdCRV: [encodePoolHintV2(ADDRESS["CURVE_CRV/sdCRV_POOL"], PoolType.CurveFactoryPlainPool, 2, 1, 1, Action.Add)],
      WETH: [
        encodePoolHintV2(ADDRESS["CURVE_crvUSD/ETH/CRV_POOL"], PoolType.CurveTriCryptoPool, 3, 1, 2, Action.Swap),
        encodePoolHintV2(ADDRESS["CURVE_CRV/sdCRV_POOL"], PoolType.CurveFactoryPlainPool, 2, 0, 0, Action.Add),
      ],
      USDC: [
        encodePoolHintV2(ADDRESS.USDC_WETH_UNIV3, PoolType.UniswapV3, 2, 0, 1, Action.Swap),
        encodePoolHintV2(ADDRESS["CURVE_crvUSD/ETH/CRV_POOL"], PoolType.CurveTriCryptoPool, 3, 1, 2, Action.Swap),
        encodePoolHintV2(ADDRESS["CURVE_CRV/sdCRV_POOL"], PoolType.CurveFactoryPlainPool, 2, 0, 0, Action.Add),
      ],
    },
    withdraw: {
      CRV: [encodePoolHintV2(ADDRESS["CURVE_CRV/sdCRV_POOL"], PoolType.CurveFactoryPlainPool, 2, 0, 0, Action.Remove)],
      sdCRV: [
        encodePoolHintV2(ADDRESS["CURVE_CRV/sdCRV_POOL"], PoolType.CurveFactoryPlainPool, 2, 1, 1, Action.Remove),
      ],
      WETH: [
        encodePoolHintV2(ADDRESS["CURVE_CRV/sdCRV_POOL"], PoolType.CurveFactoryPlainPool, 2, 0, 0, Action.Remove),
        encodePoolHintV2(ADDRESS["CURVE_crvUSD/ETH/CRV_POOL"], PoolType.CurveTriCryptoPool, 3, 2, 1, Action.Swap),
      ],
      USDC: [
        encodePoolHintV2(ADDRESS["CURVE_CRV/sdCRV_POOL"], PoolType.CurveFactoryPlainPool, 2, 0, 0, Action.Remove),
        encodePoolHintV2(ADDRESS["CURVE_crvUSD/ETH/CRV_POOL"], PoolType.CurveTriCryptoPool, 3, 2, 1, Action.Swap),
        encodePoolHintV2(ADDRESS.USDC_WETH_UNIV3, PoolType.UniswapV3, 2, 1, 0, Action.Swap),
      ],
    },
  },
  "USDP/3CRV": {
    token: "CURVE_USDP/3CRV",
    composition: "USDP+3CRV",
    convexCurveID: 57,
    rewarder: "0x500E169c15961DE8798Edb52e0f88a8662d30EC5",
    rewards: [ADDRESS.CRV, ADDRESS.CVX],
    deposit: {
      USDP: [encodePoolHintV2(ADDRESS["CURVE_USDP/3CRV_POOL"], PoolType.CurveFactoryMetaPool, 2, 0, 0, Action.Add)],
      TRICRV: [encodePoolHintV2(ADDRESS["CURVE_USDP/3CRV_POOL"], PoolType.CurveFactoryMetaPool, 2, 1, 1, Action.Add)],
      DAI: [
        encodePoolHintV2(
          ADDRESS["CURVE_USDP/3CRV_POOL"],
          PoolType.CurveFactoryUSDMetaPoolUnderlying,
          4,
          1,
          1,
          Action.Add
        ),
      ],
      USDC: [
        encodePoolHintV2(
          ADDRESS["CURVE_USDP/3CRV_POOL"],
          PoolType.CurveFactoryUSDMetaPoolUnderlying,
          4,
          2,
          2,
          Action.Add
        ),
      ],
      USDT: [
        encodePoolHintV2(
          ADDRESS["CURVE_USDP/3CRV_POOL"],
          PoolType.CurveFactoryUSDMetaPoolUnderlying,
          4,
          3,
          3,
          Action.Add
        ),
      ],
      // WETH ==(UniV3)==> USDC
      WETH: [
        encodePoolHintV2(ADDRESS.USDC_WETH_UNIV3, PoolType.UniswapV3, 2, 1, 0, Action.Swap),
        encodePoolHintV2(
          ADDRESS["CURVE_USDP/3CRV_POOL"],
          PoolType.CurveFactoryUSDMetaPoolUnderlying,
          4,
          2,
          2,
          Action.Add
        ),
      ],
    },
    withdraw: {
      USDP: [encodePoolHintV2(ADDRESS["CURVE_USDP/3CRV_POOL"], PoolType.CurveFactoryMetaPool, 2, 0, 0, Action.Remove)],
      TRICRV: [
        encodePoolHintV2(ADDRESS["CURVE_USDP/3CRV_POOL"], PoolType.CurveFactoryMetaPool, 2, 1, 1, Action.Remove),
      ],
      DAI: [
        encodePoolHintV2(
          ADDRESS["CURVE_USDP/3CRV_POOL"],
          PoolType.CurveFactoryUSDMetaPoolUnderlying,
          4,
          1,
          1,
          Action.Remove
        ),
      ],
      USDC: [
        encodePoolHintV2(
          ADDRESS["CURVE_USDP/3CRV_POOL"],
          PoolType.CurveFactoryUSDMetaPoolUnderlying,
          4,
          2,
          2,
          Action.Remove
        ),
      ],
      USDT: [
        encodePoolHintV2(
          ADDRESS["CURVE_USDP/3CRV_POOL"],
          PoolType.CurveFactoryUSDMetaPoolUnderlying,
          4,
          3,
          3,
          Action.Remove
        ),
      ],
      // USDC ==(UniV3)==> WETH
      WETH: [
        encodePoolHintV2(
          ADDRESS["CURVE_USDP/3CRV_POOL"],
          PoolType.CurveFactoryUSDMetaPoolUnderlying,
          4,
          2,
          2,
          Action.Remove
        ),
        encodePoolHintV2(ADDRESS.USDC_WETH_UNIV3, PoolType.UniswapV3, 2, 0, 1, Action.Swap),
      ],
    },
  },
  "CRV/cvxCRV": {
    token: "CURVE_CRV/cvxCRV",
    composition: "CRV+cvxCRV",
    convexCurveID: 157,
    rewarder: "0x39D78f11b246ea4A1f68573c3A5B64E83Cff2cAe",
    rewards: [ADDRESS.CRV, ADDRESS.CVX],
    deposit: {
      CRV: [encodePoolHintV2(ADDRESS["CURVE_CRV/cvxCRV_POOL"], PoolType.CurveFactoryPlainPool, 2, 0, 0, Action.Add)],
      cvxCRV: [encodePoolHintV2(ADDRESS["CURVE_CRV/cvxCRV_POOL"], PoolType.CurveFactoryPlainPool, 2, 1, 1, Action.Add)],
      "cvxcrv-f": [
        encodePoolHintV2(ADDRESS.CURVE_CVXCRV_POOL, PoolType.CurveFactoryPlainPool, 2, 1, 1, Action.Remove),
        encodePoolHintV2(ADDRESS["CURVE_CRV/cvxCRV_POOL"], PoolType.CurveFactoryPlainPool, 2, 1, 1, Action.Add),
      ],
      // WETH ==(CurveV2)==> CRV
      WETH: [
        encodePoolHintV2(ADDRESS["CURVE_crvUSD/ETH/CRV_POOL"], PoolType.CurveTriCryptoPool, 3, 1, 2, Action.Swap),
        encodePoolHintV2(ADDRESS["CURVE_CRV/cvxCRV_POOL"], PoolType.CurveFactoryPlainPool, 2, 0, 0, Action.Add),
      ],
      // USDC ==(UniV3)==> WETH ==(CurveV2)==> CRV
      USDC: [
        encodePoolHintV2(ADDRESS.USDC_WETH_UNIV3, PoolType.UniswapV3, 2, 0, 1, Action.Swap),
        encodePoolHintV2(ADDRESS["CURVE_crvUSD/ETH/CRV_POOL"], PoolType.CurveTriCryptoPool, 3, 1, 2, Action.Swap),
        encodePoolHintV2(ADDRESS["CURVE_CRV/cvxCRV_POOL"], PoolType.CurveFactoryPlainPool, 2, 0, 0, Action.Add),
      ],
    },
    withdraw: {
      CRV: [encodePoolHintV2(ADDRESS["CURVE_CRV/cvxCRV_POOL"], PoolType.CurveFactoryPlainPool, 2, 0, 0, Action.Remove)],
      cvxCRV: [
        encodePoolHintV2(ADDRESS["CURVE_CRV/cvxCRV_POOL"], PoolType.CurveFactoryPlainPool, 2, 1, 1, Action.Remove),
      ],
      // CRV ==(CurveV2)==> WETH
      WETH: [
        encodePoolHintV2(ADDRESS["CURVE_CRV/cvxCRV_POOL"], PoolType.CurveFactoryPlainPool, 2, 0, 0, Action.Remove),
        encodePoolHintV2(ADDRESS["CURVE_crvUSD/ETH/CRV_POOL"], PoolType.CurveTriCryptoPool, 3, 2, 1, Action.Swap),
      ],
      // CRV ==(CurveV2)==> WETH ==(UniV3)==> USDC
      USDC: [
        encodePoolHintV2(ADDRESS["CURVE_CRV/cvxCRV_POOL"], PoolType.CurveFactoryPlainPool, 2, 0, 0, Action.Remove),
        encodePoolHintV2(ADDRESS["CURVE_crvUSD/ETH/CRV_POOL"], PoolType.CurveTriCryptoPool, 3, 2, 1, Action.Swap),
        encodePoolHintV2(ADDRESS.USDC_WETH_UNIV3, PoolType.UniswapV3, 2, 1, 0, Action.Swap),
      ],
      "cvxcrv-f": [
        encodePoolHintV2(ADDRESS["CURVE_CRV/cvxCRV_POOL"], PoolType.CurveFactoryPlainPool, 2, 1, 1, Action.Remove),
        encodePoolHintV2(ADDRESS.CURVE_CVXCRV_POOL, PoolType.CurveFactoryPlainPool, 2, 1, 1, Action.Add),
      ],
    },
  },
  "FPIS/cvxFPIS": {
    token: "CURVE_FPIS/cvxFPIS",
    composition: "FPIS+cvxFPIS",
    convexCurveID: 159,
    rewarder: "0x929c7Ac52ef6D2bB03b9d6c2131BE94E2a1cf5e3",
    rewards: [ADDRESS.CRV, ADDRESS.CVX],
    deposit: {
      FPIS: [encodePoolHintV2(ADDRESS["CURVE_FPIS/cvxFPIS_POOL"], PoolType.CurveFactoryPlainPool, 2, 0, 0, Action.Add)],
      cvxFPIS: [
        encodePoolHintV2(ADDRESS["CURVE_FPIS/cvxFPIS_POOL"], PoolType.CurveFactoryPlainPool, 2, 1, 1, Action.Add),
      ],
    },
    withdraw: {
      FPIS: [
        encodePoolHintV2(ADDRESS["CURVE_FPIS/cvxFPIS_POOL"], PoolType.CurveFactoryPlainPool, 2, 0, 0, Action.Remove),
      ],
      cvxFPIS: [
        encodePoolHintV2(ADDRESS["CURVE_FPIS/cvxFPIS_POOL"], PoolType.CurveFactoryPlainPool, 2, 1, 1, Action.Remove),
      ],
    },
  },
  "eCFX/ETH": {
    token: "CURVE_eCFX/ETH",
    composition: "eCFX+ETH",
    convexCurveID: 160,
    rewarder: "0x4F9a0f637B33B0D35135cda5782797617afef00e",
    rewards: [ADDRESS.CRV, ADDRESS.CVX],
    deposit: {
      eCFX: [encodePoolHintV2(ADDRESS["CURVE_eCFX/ETH_POOL"], PoolType.CurveCryptoPool, 2, 0, 0, Action.Add)],
      WETH: [encodePoolHintV2(ADDRESS["CURVE_eCFX/ETH_POOL"], PoolType.CurveCryptoPool, 2, 1, 1, Action.Add)],
      USDC: [
        encodePoolHintV2(ADDRESS.USDC_WETH_UNIV3, PoolType.UniswapV3, 2, 0, 1, Action.Swap),
        encodePoolHintV2(ADDRESS["CURVE_eCFX/ETH_POOL"], PoolType.CurveCryptoPool, 2, 1, 1, Action.Add),
      ],
    },
    withdraw: {
      eCFX: [encodePoolHintV2(ADDRESS["CURVE_eCFX/ETH_POOL"], PoolType.CurveCryptoPool, 2, 0, 0, Action.Remove)],
      WETH: [encodePoolHintV2(ADDRESS["CURVE_eCFX/ETH_POOL"], PoolType.CurveCryptoPool, 2, 1, 1, Action.Remove)],
      USDC: [
        encodePoolHintV2(ADDRESS["CURVE_eCFX/ETH_POOL"], PoolType.CurveCryptoPool, 2, 1, 1, Action.Remove),
        encodePoolHintV2(ADDRESS.USDC_WETH_UNIV3, PoolType.UniswapV3, 2, 1, 0, Action.Swap),
      ],
    },
  },
  "rETH/frxETH": {
    token: "CURVE_rETH/frxETH",
    composition: "rETH+frxETH",
    convexCurveID: 164,
    rewarder: "0x84754821b5484A69DB3164eF4eDC5A5657318039",
    rewards: [ADDRESS.CRV, ADDRESS.CVX],
    deposit: {
      rETH: [encodePoolHintV2(ADDRESS["CURVE_rETH/frxETH_POOL"], PoolType.CurveCryptoPool, 2, 0, 0, Action.Add)],
      frxETH: [encodePoolHintV2(ADDRESS["CURVE_rETH/frxETH_POOL"], PoolType.CurveCryptoPool, 2, 1, 1, Action.Add)],
      WETH: [
        encodePoolHintV2(ADDRESS.CURVE_frxETH_POOL, PoolType.CurveETHPool, 2, 0, 1, Action.Swap),
        encodePoolHintV2(ADDRESS["CURVE_rETH/frxETH_POOL"], PoolType.CurveCryptoPool, 2, 1, 1, Action.Add),
      ],
    },
    withdraw: {
      rETH: [encodePoolHintV2(ADDRESS["CURVE_rETH/frxETH_POOL"], PoolType.CurveCryptoPool, 2, 0, 0, Action.Remove)],
      frxETH: [encodePoolHintV2(ADDRESS["CURVE_rETH/frxETH_POOL"], PoolType.CurveCryptoPool, 2, 1, 1, Action.Remove)],
      WETH: [
        encodePoolHintV2(ADDRESS["CURVE_rETH/frxETH_POOL"], PoolType.CurveCryptoPool, 2, 1, 1, Action.Remove),
        encodePoolHintV2(ADDRESS.CURVE_frxETH_POOL, PoolType.CurveETHPool, 2, 1, 0, Action.Swap),
      ],
    },
  },
  "stETH/frxETH": {
    token: "CURVE_stETH/frxETH",
    composition: "stETH+frxETH",
    convexCurveID: 161,
    rewarder: "0xC3D0B8170E105d6476fE407934492930CAc3BDAC",
    rewards: [ADDRESS.CRV, ADDRESS.CVX],
    deposit: {
      stETH: [encodePoolHintV2(ADDRESS["CURVE_stETH/frxETH_POOL"], PoolType.CurveBasePool, 2, 0, 0, Action.Add)],
      frxETH: [encodePoolHintV2(ADDRESS["CURVE_stETH/frxETH_POOL"], PoolType.CurveBasePool, 2, 1, 1, Action.Add)],
      WETH: [
        encodePoolHintV2(ADDRESS.CURVE_frxETH_POOL, PoolType.CurveETHPool, 2, 0, 1, Action.Swap),
        encodePoolHintV2(ADDRESS["CURVE_stETH/frxETH_POOL"], PoolType.CurveBasePool, 2, 1, 1, Action.Add),
      ],
    },
    withdraw: {
      stETH: [encodePoolHintV2(ADDRESS["CURVE_stETH/frxETH_POOL"], PoolType.CurveBasePool, 2, 0, 0, Action.Remove)],
      frxETH: [encodePoolHintV2(ADDRESS["CURVE_stETH/frxETH_POOL"], PoolType.CurveBasePool, 2, 1, 1, Action.Remove)],
      WETH: [
        encodePoolHintV2(ADDRESS["CURVE_stETH/frxETH_POOL"], PoolType.CurveBasePool, 2, 1, 1, Action.Remove),
        encodePoolHintV2(ADDRESS.CURVE_frxETH_POOL, PoolType.CurveETHPool, 2, 1, 0, Action.Swap),
      ],
    },
  },
  "cbETH/frxETH": {
    token: "CURVE_cbETH/frxETH",
    composition: "cbETH+frxETH",
    convexCurveID: 163,
    rewarder: "0x0080d49D4a4921dF0F3853c5e4533462A51fbb29",
    rewards: [ADDRESS.CRV, ADDRESS.CVX],
    deposit: {
      cbETH: [encodePoolHintV2(ADDRESS["CURVE_cbETH/frxETH_POOL"], PoolType.CurveCryptoPool, 2, 0, 0, Action.Add)],
      frxETH: [encodePoolHintV2(ADDRESS["CURVE_cbETH/frxETH_POOL"], PoolType.CurveCryptoPool, 2, 1, 1, Action.Add)],
      WETH: [
        encodePoolHintV2(ADDRESS.CURVE_frxETH_POOL, PoolType.CurveETHPool, 2, 0, 1, Action.Swap),
        encodePoolHintV2(ADDRESS["CURVE_cbETH/frxETH_POOL"], PoolType.CurveCryptoPool, 2, 1, 1, Action.Add),
      ],
    },
    withdraw: {
      cbETH: [encodePoolHintV2(ADDRESS["CURVE_cbETH/frxETH_POOL"], PoolType.CurveCryptoPool, 2, 0, 0, Action.Remove)],
      frxETH: [encodePoolHintV2(ADDRESS["CURVE_cbETH/frxETH_POOL"], PoolType.CurveCryptoPool, 2, 1, 1, Action.Remove)],
      WETH: [
        encodePoolHintV2(ADDRESS["CURVE_cbETH/frxETH_POOL"], PoolType.CurveCryptoPool, 2, 1, 1, Action.Remove),
        encodePoolHintV2(ADDRESS.CURVE_frxETH_POOL, PoolType.CurveETHPool, 2, 1, 0, Action.Swap),
      ],
    },
  },
  "sETH/frxETH": {
    token: "CURVE_sETH/frxETH",
    composition: "sETH+frxETH",
    convexCurveID: 167,
    rewarder: "0x55cdF6c7E6d04b83835E4702ed395D0263237DA2",
    rewards: [ADDRESS.CRV, ADDRESS.CVX],
    deposit: {
      sETH: [encodePoolHintV2(ADDRESS["CURVE_sETH/frxETH_POOL"], PoolType.CurveBasePool, 2, 0, 0, Action.Add)],
      frxETH: [encodePoolHintV2(ADDRESS["CURVE_sETH/frxETH_POOL"], PoolType.CurveBasePool, 2, 1, 1, Action.Add)],
      WETH: [
        encodePoolHintV2(ADDRESS.CURVE_frxETH_POOL, PoolType.CurveETHPool, 2, 0, 1, Action.Swap),
        encodePoolHintV2(ADDRESS["CURVE_sETH/frxETH_POOL"], PoolType.CurveBasePool, 2, 1, 1, Action.Add),
      ],
    },
    withdraw: {
      sETH: [encodePoolHintV2(ADDRESS["CURVE_sETH/frxETH_POOL"], PoolType.CurveBasePool, 2, 0, 0, Action.Remove)],
      frxETH: [encodePoolHintV2(ADDRESS["CURVE_sETH/frxETH_POOL"], PoolType.CurveBasePool, 2, 1, 1, Action.Remove)],
      WETH: [
        encodePoolHintV2(ADDRESS["CURVE_sETH/frxETH_POOL"], PoolType.CurveBasePool, 2, 1, 1, Action.Remove),
        encodePoolHintV2(ADDRESS.CURVE_frxETH_POOL, PoolType.CurveETHPool, 2, 1, 0, Action.Swap),
      ],
    },
  },
  "FRAX/USDP": {
    token: "CURVE_FRAX/USDP",
    composition: "FRAX+USDP",
    convexCurveID: 169,
    rewarder: "0x6991C1CD588c4e6f6f1de3A0bac5B8BbAb7aAF6d",
    rewards: [ADDRESS.CRV, ADDRESS.CVX],
    deposit: {
      FRAX: [encodePoolHintV2(ADDRESS["CURVE_FRAX/USDP_POOL"], PoolType.CurveBasePool, 2, 0, 0, Action.Add)],
      USDP: [encodePoolHintV2(ADDRESS["CURVE_FRAX/USDP_POOL"], PoolType.CurveBasePool, 2, 1, 1, Action.Add)],
    },
    withdraw: {
      FRAX: [encodePoolHintV2(ADDRESS["CURVE_FRAX/USDP_POOL"], PoolType.CurveBasePool, 2, 0, 0, Action.Remove)],
      USDP: [encodePoolHintV2(ADDRESS["CURVE_FRAX/USDP_POOL"], PoolType.CurveBasePool, 2, 1, 1, Action.Remove)],
    },
  },
  "UZD/FRAXBP": {
    token: "CURVE_UZD/FRAXBP",
    composition: "UZD+FRAXBP",
    convexCurveID: 158,
    rewarder: "0x820Fad75512c8C3E57Ad021d016846CEEB5F7105",
    rewards: [ADDRESS.CRV, ADDRESS.CVX, ADDRESS.UZD],
    deposit: {
      UZD: [encodePoolHintV2(ADDRESS["CURVE_UZD/FRAXBP_POOL"], PoolType.CurveFactoryMetaPool, 2, 0, 0, Action.Add)],
      crvFRAX: [encodePoolHintV2(ADDRESS["CURVE_UZD/FRAXBP_POOL"], PoolType.CurveFactoryMetaPool, 2, 1, 1, Action.Add)],
      FRAX: [
        encodePoolHintV2(ADDRESS.CURVE_FRAXUSDC_POOL, PoolType.CurveBasePool, 2, 0, 0, Action.Add),
        encodePoolHintV2(ADDRESS["CURVE_UZD/FRAXBP_POOL"], PoolType.CurveFactoryMetaPool, 2, 1, 1, Action.Add),
      ],
      USDC: [
        encodePoolHintV2(ADDRESS.CURVE_FRAXUSDC_POOL, PoolType.CurveBasePool, 2, 1, 1, Action.Add),
        encodePoolHintV2(ADDRESS["CURVE_UZD/FRAXBP_POOL"], PoolType.CurveFactoryMetaPool, 2, 1, 1, Action.Add),
      ],
      // WETH ==(UniV3)==> USDC
      WETH: [
        encodePoolHintV2(ADDRESS.USDC_WETH_UNIV3, PoolType.UniswapV3, 2, 1, 0, Action.Swap),
        encodePoolHintV2(ADDRESS.CURVE_FRAXUSDC_POOL, PoolType.CurveBasePool, 2, 1, 1, Action.Add),
        encodePoolHintV2(ADDRESS["CURVE_UZD/FRAXBP_POOL"], PoolType.CurveFactoryMetaPool, 2, 1, 1, Action.Add),
      ],
    },
    withdraw: {
      UZD: [encodePoolHintV2(ADDRESS["CURVE_UZD/FRAXBP_POOL"], PoolType.CurveFactoryMetaPool, 2, 0, 0, Action.Remove)],
      crvFRAX: [
        encodePoolHintV2(ADDRESS["CURVE_UZD/FRAXBP_POOL"], PoolType.CurveFactoryMetaPool, 2, 1, 1, Action.Remove),
      ],
      FRAX: [
        encodePoolHintV2(ADDRESS["CURVE_UZD/FRAXBP_POOL"], PoolType.CurveFactoryMetaPool, 2, 1, 1, Action.Remove),
        encodePoolHintV2(ADDRESS.CURVE_FRAXUSDC_POOL, PoolType.CurveBasePool, 2, 0, 0, Action.Remove),
      ],
      USDC: [
        encodePoolHintV2(ADDRESS["CURVE_UZD/FRAXBP_POOL"], PoolType.CurveFactoryMetaPool, 2, 1, 1, Action.Remove),
        encodePoolHintV2(ADDRESS.CURVE_FRAXUSDC_POOL, PoolType.CurveBasePool, 2, 1, 1, Action.Remove),
      ],
      // USDC ==(UniV3)==> WETH
      WETH: [
        encodePoolHintV2(ADDRESS["CURVE_UZD/FRAXBP_POOL"], PoolType.CurveFactoryMetaPool, 2, 1, 1, Action.Remove),
        encodePoolHintV2(ADDRESS.CURVE_FRAXUSDC_POOL, PoolType.CurveBasePool, 2, 1, 1, Action.Remove),
        encodePoolHintV2(ADDRESS.USDC_WETH_UNIV3, PoolType.UniswapV3, 2, 0, 1, Action.Swap),
      ],
    },
  },
  "ETH/wBETH": {
    token: "CURVE_ETH/wBETH",
    composition: "ETH+wBETH",
    convexCurveID: 175,
    rewarder: "0x6cD1a734F3d49Cc5b381c2b53CF17f12bfFA2bdD",
    rewards: [ADDRESS.CRV, ADDRESS.CVX],
    deposit: {
      WETH: [encodePoolHintV2(ADDRESS["CURVE_ETH/wBETH_POOL"], PoolType.CurveETHPool, 2, 0, 0, Action.Add)],
      wBETH: [encodePoolHintV2(ADDRESS["CURVE_ETH/wBETH_POOL"], PoolType.CurveETHPool, 2, 1, 1, Action.Add)],
      USDC: [
        encodePoolHintV2(ADDRESS.USDC_WETH_UNIV3, PoolType.UniswapV3, 2, 0, 1, Action.Swap),
        encodePoolHintV2(ADDRESS["CURVE_ETH/wBETH_POOL"], PoolType.CurveETHPool, 2, 0, 0, Action.Add),
      ],
    },
    withdraw: {
      WETH: [encodePoolHintV2(ADDRESS["CURVE_ETH/wBETH_POOL"], PoolType.CurveETHPool, 2, 0, 0, Action.Remove)],
      wBETH: [encodePoolHintV2(ADDRESS["CURVE_ETH/wBETH_POOL"], PoolType.CurveETHPool, 2, 1, 1, Action.Remove)],
      USDC: [
        encodePoolHintV2(ADDRESS["CURVE_ETH/wBETH_POOL"], PoolType.CurveETHPool, 2, 0, 0, Action.Remove),
        encodePoolHintV2(ADDRESS.USDC_WETH_UNIV3, PoolType.UniswapV3, 2, 1, 0, Action.Swap),
      ],
    },
  },
  "USDT/crvUSD": {
    token: "CURVE_USDT/crvUSD",
    composition: "USDT+crvUSD",
    convexCurveID: 179,
    rewarder: "0xD1DdB0a0815fD28932fBb194C84003683AF8a824",
    rewards: [ADDRESS.CRV, ADDRESS.CVX],
    deposit: {
      USDT: [encodePoolHintV2(ADDRESS["CURVE_USDT/crvUSD_POOL"], PoolType.CurveFactoryPlainPool, 2, 0, 0, Action.Add)],
      crvUSD: [
        encodePoolHintV2(ADDRESS["CURVE_USDT/crvUSD_POOL"], PoolType.CurveFactoryPlainPool, 2, 1, 1, Action.Add),
      ],
      // WETH ==(CurveV2)==> USDT
      WETH: [
        encodePoolHintV2(ADDRESS.CURVE_TRICRYPTO_POOL, PoolType.CurveTriCryptoPool, 3, 2, 0, Action.Swap),
        encodePoolHintV2(ADDRESS["CURVE_USDT/crvUSD_POOL"], PoolType.CurveFactoryPlainPool, 2, 0, 0, Action.Add),
      ],
    },
    withdraw: {
      USDT: [
        encodePoolHintV2(ADDRESS["CURVE_USDT/crvUSD_POOL"], PoolType.CurveFactoryPlainPool, 2, 0, 0, Action.Remove),
      ],
      crvUSD: [
        encodePoolHintV2(ADDRESS["CURVE_USDT/crvUSD_POOL"], PoolType.CurveFactoryPlainPool, 2, 1, 1, Action.Remove),
      ],
      // WETH ==(CurveV2)==> USDT
      WETH: [
        encodePoolHintV2(ADDRESS["CURVE_USDT/crvUSD_POOL"], PoolType.CurveFactoryPlainPool, 2, 0, 0, Action.Remove),
        encodePoolHintV2(ADDRESS.CURVE_TRICRYPTO_POOL, PoolType.CurveTriCryptoPool, 3, 0, 2, Action.Swap),
      ],
    },
  },
  "USDP/crvUSD": {
    token: "CURVE_USDP/crvUSD",
    composition: "USDP+crvUSD",
    convexCurveID: 180,
    rewarder: "0x80c64E468b774F7F96D4DFCe39caE2dd4C2B7f93",
    rewards: [ADDRESS.CRV, ADDRESS.CVX],
    deposit: {
      USDP: [encodePoolHintV2(ADDRESS["CURVE_USDP/crvUSD_POOL"], PoolType.CurveFactoryPlainPool, 2, 0, 0, Action.Add)],
      crvUSD: [
        encodePoolHintV2(ADDRESS["CURVE_USDP/crvUSD_POOL"], PoolType.CurveFactoryPlainPool, 2, 1, 1, Action.Add),
      ],
      // WETH ==(UniV3)==> USDC ==(Curve)==> FRAX ==(Curve)==> USDP
      WETH: [
        encodePoolHintV2(ADDRESS.USDC_WETH_UNIV3, PoolType.UniswapV3, 2, 1, 0, Action.Swap),
        encodePoolHintV2(ADDRESS.CURVE_FRAXUSDC_POOL, PoolType.CurveBasePool, 2, 1, 0, Action.Swap),
        encodePoolHintV2(ADDRESS["CURVE_FRAX/USDP_POOL"], PoolType.CurveBasePool, 2, 0, 1, Action.Swap),
        encodePoolHintV2(ADDRESS["CURVE_USDP/crvUSD_POOL"], PoolType.CurveFactoryPlainPool, 2, 0, 0, Action.Add),
      ],
    },
    withdraw: {
      USDP: [
        encodePoolHintV2(ADDRESS["CURVE_USDP/crvUSD_POOL"], PoolType.CurveFactoryPlainPool, 2, 0, 0, Action.Remove),
      ],
      crvUSD: [
        encodePoolHintV2(ADDRESS["CURVE_USDP/crvUSD_POOL"], PoolType.CurveFactoryPlainPool, 2, 1, 1, Action.Remove),
      ],
      // WETH ==(UniV3)==> USDC ==(Curve)==> FRAX ==(Curve)==> USDP
      WETH: [
        encodePoolHintV2(ADDRESS["CURVE_USDP/crvUSD_POOL"], PoolType.CurveFactoryPlainPool, 2, 0, 0, Action.Remove),
        encodePoolHintV2(ADDRESS["CURVE_FRAX/USDP_POOL"], PoolType.CurveBasePool, 2, 1, 0, Action.Swap),
        encodePoolHintV2(ADDRESS.CURVE_FRAXUSDC_POOL, PoolType.CurveBasePool, 2, 0, 1, Action.Swap),
        encodePoolHintV2(ADDRESS.USDC_WETH_UNIV3, PoolType.UniswapV3, 2, 0, 1, Action.Swap),
      ],
    },
  },
  "TUSD/crvUSD": {
    token: "CURVE_TUSD/crvUSD",
    composition: "TUSD+crvUSD",
    convexCurveID: 181,
    rewarder: "0x4e2637D6697ed953241D44E29Fba55748F651861",
    rewards: [ADDRESS.CRV, ADDRESS.CVX],
    deposit: {
      TUSD: [encodePoolHintV2(ADDRESS["CURVE_TUSD/crvUSD_POOL"], PoolType.CurveFactoryPlainPool, 2, 0, 0, Action.Add)],
      crvUSD: [
        encodePoolHintV2(ADDRESS["CURVE_TUSD/crvUSD_POOL"], PoolType.CurveFactoryPlainPool, 2, 1, 1, Action.Add),
      ],
      // WETH ==(CurveV2)==> USDT ==(Curve)==> 3CRV ==(Curve)==> TUSD
      WETH: [
        encodePoolHintV2(ADDRESS.CURVE_TRICRYPTO_POOL, PoolType.CurveTriCryptoPool, 3, 2, 0, Action.Swap),
        encodePoolHintV2(ADDRESS.CURVE_TRICRV_POOL, PoolType.CurveBasePool, 3, 2, 2, Action.Add),
        encodePoolHintV2(ADDRESS.CURVE_TUSD3CRV_POOL, PoolType.CurveFactoryMetaPool, 2, 1, 0, Action.Swap),
        encodePoolHintV2(ADDRESS["CURVE_TUSD/crvUSD_POOL"], PoolType.CurveFactoryPlainPool, 2, 0, 0, Action.Add),
      ],
    },
    withdraw: {
      TUSD: [
        encodePoolHintV2(ADDRESS["CURVE_TUSD/crvUSD_POOL"], PoolType.CurveFactoryPlainPool, 2, 0, 0, Action.Remove),
      ],
      crvUSD: [
        encodePoolHintV2(ADDRESS["CURVE_TUSD/crvUSD_POOL"], PoolType.CurveFactoryPlainPool, 2, 1, 1, Action.Remove),
      ],
      // WETH ==(CurveV2)==> USDT ==(Curve)==> 3CRV ==(Curve)==> TUSD
      WETH: [
        encodePoolHintV2(ADDRESS["CURVE_TUSD/crvUSD_POOL"], PoolType.CurveFactoryPlainPool, 2, 0, 0, Action.Remove),
        encodePoolHintV2(ADDRESS.CURVE_TUSD3CRV_POOL, PoolType.CurveFactoryMetaPool, 2, 0, 1, Action.Swap),
        encodePoolHintV2(ADDRESS.CURVE_TRICRV_POOL, PoolType.CurveBasePool, 3, 2, 2, Action.Remove),
        encodePoolHintV2(ADDRESS.CURVE_TRICRYPTO_POOL, PoolType.CurveTriCryptoPool, 3, 0, 2, Action.Swap),
      ],
    },
  },
  "USDC/crvUSD": {
    token: "CURVE_USDC/crvUSD",
    composition: "USDC+crvUSD",
    convexCurveID: 182,
    rewarder: "0x44D8FaB7CD8b7877D5F79974c2F501aF6E65AbBA",
    rewards: [ADDRESS.CRV, ADDRESS.CVX],
    deposit: {
      USDC: [encodePoolHintV2(ADDRESS["CURVE_USDC/crvUSD_POOL"], PoolType.CurveFactoryPlainPool, 2, 0, 0, Action.Add)],
      crvUSD: [
        encodePoolHintV2(ADDRESS["CURVE_USDC/crvUSD_POOL"], PoolType.CurveFactoryPlainPool, 2, 1, 1, Action.Add),
      ],
      // WETH ==(UniV3)==> USDC
      WETH: [
        encodePoolHintV2(ADDRESS.USDC_WETH_UNIV3, PoolType.UniswapV3, 2, 1, 0, Action.Swap),
        encodePoolHintV2(ADDRESS["CURVE_USDC/crvUSD_POOL"], PoolType.CurveFactoryPlainPool, 2, 0, 0, Action.Add),
      ],
    },
    withdraw: {
      USDC: [
        encodePoolHintV2(ADDRESS["CURVE_USDC/crvUSD_POOL"], PoolType.CurveFactoryPlainPool, 2, 0, 0, Action.Remove),
      ],
      crvUSD: [
        encodePoolHintV2(ADDRESS["CURVE_USDC/crvUSD_POOL"], PoolType.CurveFactoryPlainPool, 2, 1, 1, Action.Remove),
      ],
      // WETH ==(UniV3)==> USDC
      WETH: [
        encodePoolHintV2(ADDRESS["CURVE_USDC/crvUSD_POOL"], PoolType.CurveFactoryPlainPool, 2, 0, 0, Action.Remove),
        encodePoolHintV2(ADDRESS.USDC_WETH_UNIV3, PoolType.UniswapV3, 2, 0, 1, Action.Swap),
      ],
    },
  },
  "USDC/WBTC/ETH": {
    token: "CURVE_USDC/WBTC/ETH",
    composition: "USDC+WBTC+ETH",
    convexCurveID: 189,
    rewarder: "0x57f4cf13b325Ad101CfE9AD3a84d3B2302AA96c8",
    gauge: "0x85d44861d024cb7603ba906f2dc9569fc02083f6",
    rewards: [ADDRESS.CRV, ADDRESS.CVX],
    deposit: {
      USDC: [encodePoolHintV2(ADDRESS["CURVE_USDC/WBTC/ETH_POOL"], PoolType.CurveTriCryptoPool, 3, 0, 0, Action.Add)],
      WBTC: [encodePoolHintV2(ADDRESS["CURVE_USDC/WBTC/ETH_POOL"], PoolType.CurveTriCryptoPool, 3, 1, 1, Action.Add)],
      WETH: [encodePoolHintV2(ADDRESS["CURVE_USDC/WBTC/ETH_POOL"], PoolType.CurveTriCryptoPool, 3, 2, 2, Action.Add)],
    },
    withdraw: {
      USDC: [
        encodePoolHintV2(ADDRESS["CURVE_USDC/WBTC/ETH_POOL"], PoolType.CurveTriCryptoPool, 3, 0, 0, Action.Remove),
      ],
      WBTC: [
        encodePoolHintV2(ADDRESS["CURVE_USDC/WBTC/ETH_POOL"], PoolType.CurveTriCryptoPool, 3, 1, 1, Action.Remove),
      ],
      WETH: [
        encodePoolHintV2(ADDRESS["CURVE_USDC/WBTC/ETH_POOL"], PoolType.CurveTriCryptoPool, 3, 2, 2, Action.Remove),
      ],
    },
  },
  "USDT/WBTC/ETH": {
    token: "CURVE_USDT/WBTC/ETH",
    composition: "USDT+WBTC+ETH",
    convexCurveID: 188,
    rewarder: "0xb05262D4aaAA38D0Af4AaB244D446ebDb5afd4A7",
    gauge: "0xf29fff074f5cf755b55fbb3eb10a29203ac91ea2",
    rewards: [ADDRESS.CRV, ADDRESS.CVX],
    deposit: {
      USDT: [encodePoolHintV2(ADDRESS["CURVE_USDT/WBTC/ETH_POOL"], PoolType.CurveTriCryptoPool, 3, 0, 0, Action.Add)],
      WBTC: [encodePoolHintV2(ADDRESS["CURVE_USDT/WBTC/ETH_POOL"], PoolType.CurveTriCryptoPool, 3, 1, 1, Action.Add)],
      WETH: [encodePoolHintV2(ADDRESS["CURVE_USDT/WBTC/ETH_POOL"], PoolType.CurveTriCryptoPool, 3, 2, 2, Action.Add)],
    },
    withdraw: {
      USDT: [
        encodePoolHintV2(ADDRESS["CURVE_USDT/WBTC/ETH_POOL"], PoolType.CurveTriCryptoPool, 3, 0, 0, Action.Remove),
      ],
      WBTC: [
        encodePoolHintV2(ADDRESS["CURVE_USDT/WBTC/ETH_POOL"], PoolType.CurveTriCryptoPool, 3, 1, 1, Action.Remove),
      ],
      WETH: [
        encodePoolHintV2(ADDRESS["CURVE_USDT/WBTC/ETH_POOL"], PoolType.CurveTriCryptoPool, 3, 2, 2, Action.Remove),
      ],
    },
  },
  "ETH/stETH-ng": {
    token: "CURVE_NG_ETH/stETH",
    composition: "ETH+stETH",
    convexCurveID: 177,
    rewarder: "0x6B27D7BC63F1999D14fF9bA900069ee516669ee8",
    rewards: [ADDRESS.CRV, ADDRESS.CVX],
    deposit: {
      WETH: [encodePoolHintV2(ADDRESS["CURVE_NG_ETH/stETH_POOL"], PoolType.CurveETHPool, 2, 0, 0, Action.Add)],
      stETH: [encodePoolHintV2(ADDRESS["CURVE_NG_ETH/stETH_POOL"], PoolType.CurveETHPool, 2, 1, 1, Action.Add)],
      USDC: [
        encodePoolHintV2(ADDRESS.USDC_WETH_UNIV3, PoolType.UniswapV3, 2, 0, 1, Action.Swap),
        encodePoolHintV2(ADDRESS["CURVE_NG_ETH/stETH_POOL"], PoolType.CurveETHPool, 2, 0, 0, Action.Add),
      ],
    },
    withdraw: {
      WETH: [encodePoolHintV2(ADDRESS["CURVE_NG_ETH/stETH_POOL"], PoolType.CurveETHPool, 2, 0, 0, Action.Remove)],
      stETH: [encodePoolHintV2(ADDRESS["CURVE_NG_ETH/stETH_POOL"], PoolType.CurveETHPool, 2, 1, 1, Action.Remove)],
      USDC: [
        encodePoolHintV2(ADDRESS["CURVE_NG_ETH/stETH_POOL"], PoolType.CurveETHPool, 2, 0, 0, Action.Remove),
        encodePoolHintV2(ADDRESS.USDC_WETH_UNIV3, PoolType.UniswapV3, 2, 1, 0, Action.Swap),
      ],
    },
  },
  "CRV/sdCRV-v2": {
    token: "CURVE_CRV/sdCRV_V2",
    composition: "CRV+sdCRV",
    convexCurveID: 190,
    rewarder: "0xD22c1Dc9baEb5b549401Dd42E6227953cd816776",
    rewards: [ADDRESS.CRV, ADDRESS.CVX],
    deposit: {
      CRV: [encodePoolHintV2(ADDRESS["CURVE_CRV/sdCRV_V2_POOL"], PoolType.CurveFactoryPlainPool, 2, 0, 0, Action.Add)],
      sdCRV: [
        encodePoolHintV2(ADDRESS["CURVE_CRV/sdCRV_V2_POOL"], PoolType.CurveFactoryPlainPool, 2, 1, 1, Action.Add),
      ],
      WETH: [
        encodePoolHintV2(ADDRESS["CURVE_crvUSD/ETH/CRV_POOL"], PoolType.CurveTriCryptoPool, 3, 1, 2, Action.Swap),
        encodePoolHintV2(ADDRESS["CURVE_CRV/sdCRV_V2_POOL"], PoolType.CurveFactoryPlainPool, 2, 0, 0, Action.Add),
      ],
      USDC: [
        encodePoolHintV2(ADDRESS.USDC_WETH_UNIV3, PoolType.UniswapV3, 2, 0, 1, Action.Swap),
        encodePoolHintV2(ADDRESS["CURVE_crvUSD/ETH/CRV_POOL"], PoolType.CurveTriCryptoPool, 3, 1, 2, Action.Swap),
        encodePoolHintV2(ADDRESS["CURVE_CRV/sdCRV_V2_POOL"], PoolType.CurveFactoryPlainPool, 2, 0, 0, Action.Add),
      ],
    },
    withdraw: {
      CRV: [
        encodePoolHintV2(ADDRESS["CURVE_CRV/sdCRV_V2_POOL"], PoolType.CurveFactoryPlainPool, 2, 0, 0, Action.Remove),
      ],
      sdCRV: [
        encodePoolHintV2(ADDRESS["CURVE_CRV/sdCRV_V2_POOL"], PoolType.CurveFactoryPlainPool, 2, 1, 1, Action.Remove),
      ],
      WETH: [
        encodePoolHintV2(ADDRESS["CURVE_CRV/sdCRV_V2_POOL"], PoolType.CurveFactoryPlainPool, 2, 0, 0, Action.Remove),
        encodePoolHintV2(ADDRESS["CURVE_crvUSD/ETH/CRV_POOL"], PoolType.CurveTriCryptoPool, 3, 2, 1, Action.Swap),
      ],
      USDC: [
        encodePoolHintV2(ADDRESS["CURVE_CRV/sdCRV_V2_POOL"], PoolType.CurveFactoryPlainPool, 2, 0, 0, Action.Remove),
        encodePoolHintV2(ADDRESS["CURVE_crvUSD/ETH/CRV_POOL"], PoolType.CurveTriCryptoPool, 3, 2, 1, Action.Swap),
        encodePoolHintV2(ADDRESS.USDC_WETH_UNIV3, PoolType.UniswapV3, 2, 1, 0, Action.Swap),
      ],
    },
  },
<<<<<<< HEAD
  "frxETH/CVX": {
    token: "CURVE_frxETH/CVX",
    composition: "frxETH+CVX",
    convexCurveID: 168,
    rewarder: "0xA064C1EeEbECD1DF41432f4B7264F508F005aF0C",
    rewards: [ADDRESS.CRV, ADDRESS.CVX],
    deposit: {
      frxETH: [encodePoolHintV2(ADDRESS["CURVE_frxETH/CVX_POOL"], PoolType.CurveCryptoPool, 2, 0, 0, Action.Add)],
      CVX: [encodePoolHintV2(ADDRESS["CURVE_frxETH/CVX_POOL"], PoolType.CurveCryptoPool, 2, 1, 1, Action.Add)],
      WETH: [
        encodePoolHintV2(ADDRESS.CURVE_frxETH_POOL, PoolType.CurveETHPool, 2, 0, 1, Action.Swap),
        encodePoolHintV2(ADDRESS["CURVE_frxETH/CVX_POOL"], PoolType.CurveCryptoPool, 2, 0, 0, Action.Add),
      ],
      // USDC ==(UniV3)==> WETH ==(Curve)==> frxETH
      USDC: [
        encodePoolHintV2(ADDRESS.USDC_WETH_UNIV3, PoolType.UniswapV3, 2, 0, 1, Action.Swap),
        encodePoolHintV2(ADDRESS.CURVE_frxETH_POOL, PoolType.CurveETHPool, 2, 0, 1, Action.Swap),
        encodePoolHintV2(ADDRESS["CURVE_frxETH/CVX_POOL"], PoolType.CurveCryptoPool, 2, 0, 0, Action.Add),
      ],
    },
    withdraw: {
      frxETH: [encodePoolHintV2(ADDRESS["CURVE_frxETH/CVX_POOL"], PoolType.CurveCryptoPool, 2, 0, 0, Action.Remove)],
      CVX: [encodePoolHintV2(ADDRESS["CURVE_frxETH/CVX_POOL"], PoolType.CurveCryptoPool, 2, 1, 1, Action.Remove)],
      // frxETH ==(Curve)==> WETH
      WETH: [
        encodePoolHintV2(ADDRESS["CURVE_frxETH/CVX_POOL"], PoolType.CurveCryptoPool, 2, 0, 0, Action.Remove),
        encodePoolHintV2(ADDRESS.CURVE_frxETH_POOL, PoolType.CurveETHPool, 2, 1, 0, Action.Swap),
      ],
      // frxETH ==(Curve)==> WETH ==(UniV3)==> USDC
      USDC: [
        encodePoolHintV2(ADDRESS["CURVE_frxETH/CVX_POOL"], PoolType.CurveCryptoPool, 2, 0, 0, Action.Remove),
        encodePoolHintV2(ADDRESS.CURVE_frxETH_POOL, PoolType.CurveETHPool, 2, 1, 0, Action.Swap),
=======
  "sUSD/crvUSD": {
    token: "CURVE_sUSD/crvUSD",
    composition: "sUSD+crvUSD",
    convexCurveID: 198,
    rewarder: "0xbe99C9A460488Ef88eF46db02a1222563acAd636",
    rewards: [ADDRESS.CRV, ADDRESS.CVX],
    deposit: {
      sUSD: [encodePoolHintV2(ADDRESS["CURVE_sUSD/crvUSD_POOL"], PoolType.CurveFactoryPlainPool, 2, 0, 0, Action.Add)],
      crvUSD: [
        encodePoolHintV2(ADDRESS["CURVE_sUSD/crvUSD_POOL"], PoolType.CurveFactoryPlainPool, 2, 1, 1, Action.Add),
      ],
    },
    withdraw: {
      sUSD: [
        encodePoolHintV2(ADDRESS["CURVE_sUSD/crvUSD_POOL"], PoolType.CurveFactoryPlainPool, 2, 0, 0, Action.Remove),
      ],
      crvUSD: [
        encodePoolHintV2(ADDRESS["CURVE_sUSD/crvUSD_POOL"], PoolType.CurveFactoryPlainPool, 2, 1, 1, Action.Remove),
      ],
    },
  },
  "ETH/ALD": {
    token: "CURVE_ETH/ALD",
    composition: "ETH+ALD",
    convexCurveID: 201,
    rewarder: "0x26cE86C54f779ea79be855b3B99201fe4dCf0c5b",
    rewards: [ADDRESS.CRV, ADDRESS.CVX],
    deposit: {
      WETH: [encodePoolHintV2(ADDRESS["CURVE_ETH/ALD_POOL"], PoolType.CurveCryptoPool, 2, 0, 0, Action.Add)],
      ALD: [encodePoolHintV2(ADDRESS["CURVE_ETH/ALD_POOL"], PoolType.CurveCryptoPool, 2, 1, 1, Action.Add)],
      USDC: [
        encodePoolHintV2(ADDRESS.USDC_WETH_UNIV3, PoolType.UniswapV3, 2, 0, 1, Action.Swap),
        encodePoolHintV2(ADDRESS["CURVE_ETH/ALD_POOL"], PoolType.CurveCryptoPool, 2, 0, 0, Action.Add),
      ],
    },
    withdraw: {
      WETH: [encodePoolHintV2(ADDRESS["CURVE_ETH/ALD_POOL"], PoolType.CurveCryptoPool, 2, 0, 0, Action.Remove)],
      ALD: [encodePoolHintV2(ADDRESS["CURVE_ETH/ALD_POOL"], PoolType.CurveCryptoPool, 2, 1, 1, Action.Remove)],
      USDC: [
        encodePoolHintV2(ADDRESS["CURVE_ETH/ALD_POOL"], PoolType.CurveCryptoPool, 2, 0, 0, Action.Remove),
>>>>>>> fc1ac318
        encodePoolHintV2(ADDRESS.USDC_WETH_UNIV3, PoolType.UniswapV3, 2, 1, 0, Action.Swap),
      ],
    },
  },
  "crvUSD/ETH/CRV": {
    token: "CURVE_crvUSD/ETH/CRV",
    composition: "crvUSD+ETH+CRV",
    convexCurveID: 211,
    rewarder: "0xF956a46DbA1A0a567168db8655bc18E9050C7738",
    gauge: "0x8d867bef70c6733ff25cc0d1caa8aa6c38b24817",
    rewards: [ADDRESS.CRV, ADDRESS.CVX],
    deposit: {
      crvUSD: [
        encodePoolHintV2(ADDRESS["CURVE_crvUSD/ETH/CRV_POOL"], PoolType.CurveTriCryptoPool, 3, 0, 0, Action.Add),
      ],
      WETH: [encodePoolHintV2(ADDRESS["CURVE_crvUSD/ETH/CRV_POOL"], PoolType.CurveTriCryptoPool, 3, 1, 1, Action.Add)],
      CRV: [encodePoolHintV2(ADDRESS["CURVE_crvUSD/ETH/CRV_POOL"], PoolType.CurveTriCryptoPool, 3, 2, 2, Action.Add)],
    },
    withdraw: {
      crvUSD: [
        encodePoolHintV2(ADDRESS["CURVE_crvUSD/ETH/CRV_POOL"], PoolType.CurveTriCryptoPool, 3, 0, 0, Action.Remove),
      ],
      WETH: [
        encodePoolHintV2(ADDRESS["CURVE_crvUSD/ETH/CRV_POOL"], PoolType.CurveTriCryptoPool, 3, 1, 1, Action.Remove),
      ],
      CRV: [
        encodePoolHintV2(ADDRESS["CURVE_crvUSD/ETH/CRV_POOL"], PoolType.CurveTriCryptoPool, 3, 2, 2, Action.Remove),
      ],
    },
  },
  "FXS/cvxFXS": {
    token: "CURVE_FXS/cvxFXS",
    composition: "FXS+cvxFXS",
    convexCurveID: 203,
    rewarder: "0x19F3C877eA278e61fE1304770dbE5D78521792D2",
    rewards: [ADDRESS.CRV, ADDRESS.CVX],
    deposit: {
      FXS: [encodePoolHintV2(ADDRESS["CURVE_FXS/cvxFXS_POOL"], PoolType.CurveFactoryPlainPool, 2, 0, 0, Action.Add)],
      cvxFXS: [encodePoolHintV2(ADDRESS["CURVE_FXS/cvxFXS_POOL"], PoolType.CurveFactoryPlainPool, 2, 1, 1, Action.Add)],
      // WETH ==(UniV3)==> USDC ==(Curve)==> FRAX ==(UniV2)==> FXS
      WETH: [
        encodePoolHintV2(ADDRESS.USDC_WETH_UNIV3, PoolType.UniswapV3, 2, 1, 0, Action.Swap),
        encodePoolHintV2(ADDRESS.CURVE_FRAXUSDC_POOL, PoolType.CurveBasePool, 2, 1, 0, Action.Swap),
        encodePoolHintV2(ADDRESS.FXS_FRAX_UNIV2, PoolType.UniswapV2, 2, 1, 0, Action.Swap),
        encodePoolHintV2(ADDRESS["CURVE_FXS/cvxFXS_POOL"], PoolType.CurveFactoryPlainPool, 2, 0, 0, Action.Add),
      ],
      // USDC ==(Curve)==> FRAX ==(UniV2)==> FXS
      USDC: [
        encodePoolHintV2(ADDRESS.CURVE_FRAXUSDC_POOL, PoolType.CurveBasePool, 2, 1, 0, Action.Swap),
        encodePoolHintV2(ADDRESS.FXS_FRAX_UNIV2, PoolType.UniswapV2, 2, 1, 0, Action.Swap),
        encodePoolHintV2(ADDRESS["CURVE_FXS/cvxFXS_POOL"], PoolType.CurveFactoryPlainPool, 2, 0, 0, Action.Add),
      ],
    },
    withdraw: {
      FXS: [encodePoolHintV2(ADDRESS["CURVE_FXS/cvxFXS_POOL"], PoolType.CurveFactoryPlainPool, 2, 0, 0, Action.Remove)],
      cvxFXS: [
        encodePoolHintV2(ADDRESS["CURVE_FXS/cvxFXS_POOL"], PoolType.CurveFactoryPlainPool, 2, 1, 1, Action.Remove),
      ],
      // FXS ==(UniV2)==> FRAX ==(Curve)==> USDC ==(UniV3)==> WETH
      WETH: [
        encodePoolHintV2(ADDRESS["CURVE_FXS/cvxFXS_POOL"], PoolType.CurveFactoryPlainPool, 2, 0, 0, Action.Remove),
        encodePoolHintV2(ADDRESS.FXS_FRAX_UNIV2, PoolType.UniswapV2, 2, 0, 1, Action.Swap),
        encodePoolHintV2(ADDRESS.CURVE_FRAXUSDC_POOL, PoolType.CurveBasePool, 2, 0, 1, Action.Swap),
        encodePoolHintV2(ADDRESS.USDC_WETH_UNIV3, PoolType.UniswapV3, 2, 0, 1, Action.Swap),
      ],
      // FXS ==(UniV2)==> FRAX ==(Curve)==> USDC
      USDC: [
        encodePoolHintV2(ADDRESS["CURVE_FXS/cvxFXS_POOL"], PoolType.CurveFactoryPlainPool, 2, 0, 0, Action.Remove),
        encodePoolHintV2(ADDRESS.FXS_FRAX_UNIV2, PoolType.UniswapV2, 2, 0, 1, Action.Swap),
        encodePoolHintV2(ADDRESS.CURVE_FRAXUSDC_POOL, PoolType.CurveBasePool, 2, 0, 1, Action.Swap),
      ],
    },
  },
<<<<<<< HEAD
  "crvUSD/fETH": {
    token: "CURVE_crvUSD/fETH",
    composition: "crvUSD+fETH",
    convexCurveID: 227,
    rewarder: "0xFcef86a917fb2D0AB39D60e111a3763927Db485d",
    rewards: [ADDRESS.CRV, ADDRESS.CVX],
    deposit: {
      crvUSD: [encodePoolHintV2(ADDRESS["CURVE_crvUSD/fETH_POOL"], PoolType.CurveCryptoPool, 2, 0, 0, Action.Add)],
      fETH: [encodePoolHintV2(ADDRESS["CURVE_crvUSD/fETH_POOL"], PoolType.CurveCryptoPool, 2, 1, 1, Action.Add)],
    },
    withdraw: {
      crvUSD: [encodePoolHintV2(ADDRESS["CURVE_crvUSD/fETH_POOL"], PoolType.CurveCryptoPool, 2, 0, 0, Action.Remove)],
      fETH: [encodePoolHintV2(ADDRESS["CURVE_crvUSD/fETH_POOL"], PoolType.CurveCryptoPool, 2, 1, 1, Action.Remove)],
    },
  },
  "ETH/xETH": {
    token: "CURVE_ETH/xETH",
    composition: "ETH+xETH",
    convexCurveID: 228,
    rewarder: "0x0831c171938033d0C5218B509502E2d95AC10cAb",
    rewards: [ADDRESS.CRV, ADDRESS.CVX],
    deposit: {
      WETH: [encodePoolHintV2(ADDRESS["CURVE_ETH/xETH_POOL"], PoolType.CurveCryptoPool, 2, 0, 0, Action.Add)],
      xETH: [encodePoolHintV2(ADDRESS["CURVE_ETH/xETH_POOL"], PoolType.CurveCryptoPool, 2, 1, 1, Action.Add)],
    },
    withdraw: {
      WETH: [encodePoolHintV2(ADDRESS["CURVE_ETH/xETH_POOL"], PoolType.CurveCryptoPool, 2, 0, 0, Action.Remove)],
      xETH: [encodePoolHintV2(ADDRESS["CURVE_ETH/xETH_POOL"], PoolType.CurveCryptoPool, 2, 1, 1, Action.Remove)],
    },
  },
=======
>>>>>>> fc1ac318
};

export const DEPLOYED_VAULTS: {
  [compounder: string]: {
    name: string;
    strategy: string;
    fees: {
      withdraw: number;
      harvest: number;
      platform: number;
    };
  }[];
} = {
  LegacyACRV: [
    { name: "steth", strategy: "ConvexCurve", fees: { withdraw: 0, harvest: 2e7, platform: 10e7 } }, // 0
    { name: "frax", strategy: "ConvexCurve", fees: { withdraw: 0, harvest: 2e7, platform: 10e7 } }, // 1
    { name: "tricrypto2", strategy: "ConvexCurve", fees: { withdraw: 0.1e7, harvest: 2e7, platform: 10e7 } }, // 2
    { name: "cvxcrv", strategy: "ConvexCurve", fees: { withdraw: 0, harvest: 2e7, platform: 10e7 } }, // 3
    { name: "crveth", strategy: "ConvexCurve", fees: { withdraw: 0, harvest: 2e7, platform: 10e7 } }, // 4
    { name: "cvxeth", strategy: "ConvexCurve", fees: { withdraw: 0, harvest: 2e7, platform: 10e7 } }, // 5
    { name: "cvxfxs", strategy: "ConvexCurve", fees: { withdraw: 0, harvest: 2e7, platform: 10e7 } }, // 6
    { name: "3pool", strategy: "ConvexCurve", fees: { withdraw: 0, harvest: 2e7, platform: 10e7 } }, // 7
    { name: "ust-wormhole", strategy: "ConvexCurve", fees: { withdraw: 0, harvest: 2e7, platform: 10e7 } }, // 8
    { name: "rocket-pool-eth", strategy: "ConvexCurve", fees: { withdraw: 0, harvest: 10e7, platform: 10e7 } }, // 9
    { name: "ren", strategy: "ConvexCurve", fees: { withdraw: 0, harvest: 2e7, platform: 10e7 } }, // 10
    { name: "pusd", strategy: "ConvexCurve", fees: { withdraw: 0, harvest: 2e7, platform: 10e7 } }, // 11
    { name: "susd", strategy: "ConvexCurve", fees: { withdraw: 0, harvest: 2e7, platform: 10e7 } }, // 12
    { name: "sbtc", strategy: "ConvexCurve", fees: { withdraw: 0, harvest: 2e7, platform: 10e7 } }, // 13
    { name: "seth", strategy: "ConvexCurve", fees: { withdraw: 0, harvest: 2e7, platform: 10e7 } }, // 14
    { name: "fraxusdc", strategy: "ConvexCurve", fees: { withdraw: 0, harvest: 2e7, platform: 10e7 } }, // 15
  ],
  aCRV: [
    { name: "steth", strategy: "ConvexCurve", fees: { withdraw: 0, harvest: 2e7, platform: 10e7 } }, // 0
    { name: "frax", strategy: "ConvexCurve", fees: { withdraw: 0, harvest: 2e7, platform: 10e7 } }, // 1
    { name: "tricrypto2", strategy: "ConvexCurve", fees: { withdraw: 0.1e7, harvest: 2e7, platform: 10e7 } }, // 2
    { name: "cvxcrv", strategy: "ConvexCurve", fees: { withdraw: 0, harvest: 2e7, platform: 10e7 } }, // 3
    { name: "crveth", strategy: "ConvexCurve", fees: { withdraw: 0, harvest: 2e7, platform: 10e7 } }, // 4
    { name: "cvxeth", strategy: "ConvexCurve", fees: { withdraw: 0, harvest: 2e7, platform: 10e7 } }, // 5
    { name: "cvxfxs", strategy: "ConvexCurve", fees: { withdraw: 0, harvest: 2e7, platform: 10e7 } }, // 6
    { name: "3pool", strategy: "ConvexCurve", fees: { withdraw: 0, harvest: 2e7, platform: 10e7 } }, // 7
    { name: "ironbank", strategy: "ConvexCurve", fees: { withdraw: 0, harvest: 2e7, platform: 10e7 } }, // 8
    { name: "mim", strategy: "ConvexCurve", fees: { withdraw: 0, harvest: 2e7, platform: 10e7 } }, // 9
    { name: "ren", strategy: "ConvexCurve", fees: { withdraw: 0, harvest: 2e7, platform: 10e7 } }, // 10
    { name: "pusd", strategy: "ConvexCurve", fees: { withdraw: 0, harvest: 2e7, platform: 10e7 } }, // 11
    { name: "susd", strategy: "ConvexCurve", fees: { withdraw: 0, harvest: 2e7, platform: 10e7 } }, // 12
    { name: "sbtc", strategy: "ConvexCurve", fees: { withdraw: 0, harvest: 2e7, platform: 10e7 } }, // 13
    { name: "seth", strategy: "ConvexCurve", fees: { withdraw: 0, harvest: 2e7, platform: 10e7 } }, // 14
    { name: "fraxusdc", strategy: "ConvexCurve", fees: { withdraw: 0, harvest: 2e7, platform: 10e7 } }, // 15
    { name: "fpifrax", strategy: "ConvexCurve", fees: { withdraw: 0, harvest: 2e7, platform: 10e7 } }, // 16
    { name: "alusd", strategy: "ConvexCurve", fees: { withdraw: 0, harvest: 2e7, platform: 10e7 } }, // 17
    { name: "compound", strategy: "ConvexCurve", fees: { withdraw: 0, harvest: 2e7, platform: 10e7 } }, // 18
    { name: "dola", strategy: "ConvexCurve", fees: { withdraw: 0, harvest: 2e7, platform: 10e7 } }, // 19
    { name: "busdv2", strategy: "ConvexCurve", fees: { withdraw: 0, harvest: 2e7, platform: 10e7 } }, // 20
    { name: "aleth", strategy: "ConvexCurve", fees: { withdraw: 0, harvest: 2e7, platform: 10e7 } }, // 21
    { name: "3eur", strategy: "ConvexCurve", fees: { withdraw: 0, harvest: 2e7, platform: 10e7 } }, // 22
    { name: "lusd", strategy: "ConvexCurve", fees: { withdraw: 0, harvest: 2e7, platform: 10e7 } }, // 23
    { name: "silofrax", strategy: "ConvexCurve", fees: { withdraw: 0, harvest: 2e7, platform: 10e7 } }, // 24
    { name: "tusd", strategy: "ConvexCurve", fees: { withdraw: 0, harvest: 2e7, platform: 10e7 } }, // 25
    { name: "susdfraxbp", strategy: "ConvexCurve", fees: { withdraw: 0, harvest: 2e7, platform: 10e7 } }, // 26
    { name: "busdfraxbp", strategy: "ConvexCurve", fees: { withdraw: 0, harvest: 2e7, platform: 10e7 } }, // 27
    { name: "alusdfraxbp", strategy: "ConvexCurve", fees: { withdraw: 0, harvest: 2e7, platform: 10e7 } }, // 28
    { name: "tusdfraxbp", strategy: "ConvexCurve", fees: { withdraw: 0, harvest: 2e7, platform: 10e7 } }, // 29
    { name: "lusdfraxbp", strategy: "ConvexCurve", fees: { withdraw: 0, harvest: 2e7, platform: 10e7 } }, // 30
    { name: "peth", strategy: "ConvexCurve", fees: { withdraw: 0, harvest: 2e7, platform: 10e7 } }, // 31
    { name: "cbeth", strategy: "ConvexCurve", fees: { withdraw: 0, harvest: 2e7, platform: 10e7 } }, // 32
    { name: "frxeth", strategy: "ConvexCurve", fees: { withdraw: 0, harvest: 2e7, platform: 10e7 } }, // 33
    { name: "blusd", strategy: "ConvexCurve", fees: { withdraw: 0, harvest: 2e7, platform: 10e7 } }, // 34
    { name: "sbtc2", strategy: "ConvexCurve", fees: { withdraw: 0, harvest: 2e7, platform: 10e7 } }, // 35
    { name: "multibtc", strategy: "ConvexCurve", fees: { withdraw: 0, harvest: 2e7, platform: 10e7 } }, // 36
    { name: "clevcvx", strategy: "ConvexCurve", fees: { withdraw: 0, harvest: 2e7, platform: 10e7 } }, // 37
    { name: "clevusd", strategy: "ConvexCurve", fees: { withdraw: 0, harvest: 2e7, platform: 10e7 } }, // 38
    { name: "ETH/CLEV", strategy: "ConvexCurve", fees: { withdraw: 0, harvest: 2e7, platform: 10e7 } }, // 39
    { name: "ETH/rETH", strategy: "ConvexCurve", fees: { withdraw: 0, harvest: 2e7, platform: 10e7 } }, // 40
    { name: "GEAR/ETH", strategy: "ConvexCurve", fees: { withdraw: 0, harvest: 2e7, platform: 10e7 } }, // 41
    { name: "WETH/stETH", strategy: "ConvexCurve", fees: { withdraw: 0, harvest: 2e7, platform: 10e7 } }, // 42
    { name: "STG/USDC", strategy: "ConvexCurve", fees: { withdraw: 0, harvest: 2e7, platform: 10e7 } }, // 43
    { name: "ETH/LDO", strategy: "ConvexCurve", fees: { withdraw: 0, harvest: 2e7, platform: 10e7 } }, // 44
    { name: "ETH/MATIC", strategy: "ConvexCurve", fees: { withdraw: 0, harvest: 2e7, platform: 10e7 } }, // 45
    { name: "ETH/CNC", strategy: "ConvexCurve", fees: { withdraw: 0, harvest: 2e7, platform: 10e7 } }, // 46
    { name: "tBTC/crvWSBTC", strategy: "ConvexCurve", fees: { withdraw: 0, harvest: 2e7, platform: 10e7 } }, // 47
    { name: "ETH/CTR", strategy: "ConvexCurve", fees: { withdraw: 0, harvest: 2e7, platform: 10e7 } }, // 48
    { name: "USDP/3CRV", strategy: "ConvexCurve", fees: { withdraw: 0, harvest: 2e7, platform: 10e7 } }, // 49
    { name: "CRV/cvxCRV", strategy: "ConvexCurve", fees: { withdraw: 0, harvest: 2e7, platform: 10e7 } }, // 50
    { name: "eCFX/ETH", strategy: "ConvexCurve", fees: { withdraw: 0, harvest: 2e7, platform: 10e7 } }, // 51
    { name: "rETH/frxETH", strategy: "ConvexCurve", fees: { withdraw: 0, harvest: 2e7, platform: 10e7 } }, // 52
    { name: "stETH/frxETH", strategy: "ConvexCurve", fees: { withdraw: 0, harvest: 2e7, platform: 10e7 } }, // 53
    { name: "cbETH/frxETH", strategy: "ConvexCurve", fees: { withdraw: 0, harvest: 2e7, platform: 10e7 } }, // 54
    { name: "sETH/frxETH", strategy: "ConvexCurve", fees: { withdraw: 0, harvest: 2e7, platform: 10e7 } }, // 55
    { name: "FRAX/USDP", strategy: "ConvexCurve", fees: { withdraw: 0, harvest: 2e7, platform: 10e7 } }, // 56
    { name: "UZD/FRAXBP", strategy: "ConvexCurve", fees: { withdraw: 0, harvest: 2e7, platform: 10e7 } }, // 57
    { name: "ETH/wBETH", strategy: "ConvexCurve", fees: { withdraw: 0, harvest: 2e7, platform: 10e7 } }, // 58
    { name: "USDT/crvUSD", strategy: "ConvexCurve", fees: { withdraw: 0, harvest: 2e7, platform: 10e7 } }, // 59
    { name: "USDP/crvUSD", strategy: "ConvexCurve", fees: { withdraw: 0, harvest: 2e7, platform: 10e7 } }, // 60
    { name: "TUSD/crvUSD", strategy: "ConvexCurve", fees: { withdraw: 0, harvest: 2e7, platform: 10e7 } }, // 61
    { name: "USDC/crvUSD", strategy: "ConvexCurve", fees: { withdraw: 0, harvest: 2e7, platform: 10e7 } }, // 62
    { name: "USDC/WBTC/ETH", strategy: "ConvexCurve", fees: { withdraw: 0, harvest: 2e7, platform: 10e7 } }, // 63
    { name: "USDT/WBTC/ETH", strategy: "ConvexCurve", fees: { withdraw: 0, harvest: 2e7, platform: 10e7 } }, // 64
    { name: "ETH/stETH-ng", strategy: "ConvexCurve", fees: { withdraw: 0, harvest: 2e7, platform: 10e7 } }, // 65
    { name: "FXS/cvxFXS", strategy: "ConvexCurve", fees: { withdraw: 0, harvest: 2e7, platform: 10e7 } }, // 66
  ],
  aFXS: [
    { name: "frax", strategy: "ConvexCurve", fees: { withdraw: 0, harvest: 2e7, platform: 10e7 } }, // 0
    { name: "cvxfxs", strategy: "ConvexCurve", fees: { withdraw: 0, harvest: 2e7, platform: 10e7 } }, // 1
    { name: "fraxusdc", strategy: "ConvexCurve", fees: { withdraw: 0, harvest: 2e7, platform: 10e7 } }, // 2
    { name: "susdfraxbp", strategy: "ConvexCurve", fees: { withdraw: 0, harvest: 2e7, platform: 10e7 } }, // 3
    { name: "tusd", strategy: "ConvexCurve", fees: { withdraw: 0, harvest: 2e7, platform: 10e7 } }, // 4
    { name: "busdfraxbp", strategy: "ConvexCurve", fees: { withdraw: 0, harvest: 2e7, platform: 10e7 } }, // 5
    { name: "alusdfraxbp", strategy: "ConvexCurve", fees: { withdraw: 0, harvest: 2e7, platform: 10e7 } }, // 6
    { name: "silofrax", strategy: "ConvexCurve", fees: { withdraw: 0, harvest: 2e7, platform: 10e7 } }, // 7
    { name: "tusdfraxbp", strategy: "ConvexCurve", fees: { withdraw: 0, harvest: 2e7, platform: 10e7 } }, // 8
    { name: "frxeth", strategy: "ConvexCurve", fees: { withdraw: 0, harvest: 2e7, platform: 10e7 } }, // 9
    { name: "clevusd", strategy: "ConvexCurve", fees: { withdraw: 0, harvest: 2e7, platform: 10e7 } }, // 10
    { name: "ETH/CLEV", strategy: "ConvexCurve", fees: { withdraw: 0, harvest: 2e7, platform: 10e7 } }, // 11
    { name: "FPIS/cvxFPIS", strategy: "ConvexCurve", fees: { withdraw: 0, harvest: 2e7, platform: 10e7 } }, // 12
    { name: "rETH/frxETH", strategy: "ConvexCurve", fees: { withdraw: 0, harvest: 2e7, platform: 10e7 } }, // 13
    { name: "stETH/frxETH", strategy: "ConvexCurve", fees: { withdraw: 0, harvest: 2e7, platform: 10e7 } }, // 14
    { name: "cbETH/frxETH", strategy: "ConvexCurve", fees: { withdraw: 0, harvest: 2e7, platform: 10e7 } }, // 15
    { name: "sETH/frxETH", strategy: "ConvexCurve", fees: { withdraw: 0, harvest: 2e7, platform: 10e7 } }, // 16
    { name: "FRAX/USDP", strategy: "ConvexCurve", fees: { withdraw: 0, harvest: 2e7, platform: 10e7 } }, // 17
  ],
  afrxETH: [
    { name: "frax", strategy: "ConvexCurve", fees: { withdraw: 0, harvest: 2e7, platform: 10e7 } }, // 0
    { name: "tricrypto2", strategy: "ConvexCurve", fees: { withdraw: 0, harvest: 2e7, platform: 10e7 } }, // 1
    { name: "fraxusdc", strategy: "ConvexCurve", fees: { withdraw: 0, harvest: 2e7, platform: 10e7 } }, // 2
    { name: "mim", strategy: "ConvexCurve", fees: { withdraw: 0, harvest: 2e7, platform: 10e7 } }, // 3
    { name: "fpifrax", strategy: "ConvexCurve", fees: { withdraw: 0, harvest: 2e7, platform: 10e7 } }, // 4
    { name: "3eur", strategy: "ConvexCurve", fees: { withdraw: 0, harvest: 2e7, platform: 10e7 } }, // 5
    { name: "lusd", strategy: "ConvexCurve", fees: { withdraw: 0, harvest: 2e7, platform: 10e7 } }, // 6
    { name: "tusd", strategy: "ConvexCurve", fees: { withdraw: 0, harvest: 2e7, platform: 10e7 } }, // 7
    { name: "busdfraxbp", strategy: "ConvexCurve", fees: { withdraw: 0, harvest: 2e7, platform: 10e7 } }, // 8
    { name: "alusdfraxbp", strategy: "ConvexCurve", fees: { withdraw: 0, harvest: 2e7, platform: 10e7 } }, // 9
    { name: "tusdfraxbp", strategy: "ConvexCurve", fees: { withdraw: 0, harvest: 2e7, platform: 10e7 } }, // 10
    { name: "lusdfraxbp", strategy: "ConvexCurve", fees: { withdraw: 0, harvest: 2e7, platform: 10e7 } }, // 11
    { name: "blusd", strategy: "ConvexCurve", fees: { withdraw: 0, harvest: 2e7, platform: 10e7 } }, // 12
    { name: "sbtc2", strategy: "ConvexCurve", fees: { withdraw: 0, harvest: 2e7, platform: 10e7 } }, // 13
    { name: "multibtc", strategy: "ConvexCurve", fees: { withdraw: 0, harvest: 2e7, platform: 10e7 } }, // 14
    { name: "ETH/CLEV", strategy: "ConvexCurve", fees: { withdraw: 0, harvest: 2e7, platform: 10e7 } }, // 15
    { name: "GEAR/ETH", strategy: "ConvexCurve", fees: { withdraw: 0, harvest: 2e7, platform: 10e7 } }, // 16
    { name: "STG/USDC", strategy: "ConvexCurve", fees: { withdraw: 0, harvest: 2e7, platform: 10e7 } }, // 17
    { name: "ETH/LDO", strategy: "ConvexCurve", fees: { withdraw: 0, harvest: 2e7, platform: 10e7 } }, // 18
    { name: "ETH/MATIC", strategy: "ConvexCurve", fees: { withdraw: 0, harvest: 2e7, platform: 10e7 } }, // 19
    { name: "ETH/CNC", strategy: "ConvexCurve", fees: { withdraw: 0, harvest: 2e7, platform: 10e7 } }, // 20
    { name: "tBTC/crvWSBTC", strategy: "ConvexCurve", fees: { withdraw: 0, harvest: 2e7, platform: 10e7 } }, // 21
    { name: "CRV/sdCRV", strategy: "ConvexCurve", fees: { withdraw: 0, harvest: 2e7, platform: 10e7 } }, // 22
    { name: "USDP/3CRV", strategy: "ConvexCurve", fees: { withdraw: 0, harvest: 2e7, platform: 10e7 } }, // 23
    { name: "USDT/crvUSD", strategy: "ConvexCurve", fees: { withdraw: 0, harvest: 2e7, platform: 10e7 } }, // 24
    { name: "USDP/crvUSD", strategy: "ConvexCurve", fees: { withdraw: 0, harvest: 2e7, platform: 10e7 } }, // 25
    { name: "TUSD/crvUSD", strategy: "ConvexCurve", fees: { withdraw: 0, harvest: 2e7, platform: 10e7 } }, // 26
    { name: "USDC/crvUSD", strategy: "ConvexCurve", fees: { withdraw: 0, harvest: 2e7, platform: 10e7 } }, // 27
    { name: "USDC/WBTC/ETH", strategy: "ConvexCurve", fees: { withdraw: 0, harvest: 2e7, platform: 10e7 } }, // 28
    { name: "USDT/WBTC/ETH", strategy: "ConvexCurve", fees: { withdraw: 0, harvest: 2e7, platform: 10e7 } }, // 29
    { name: "frxETH/CVX", strategy: "ConvexCurve", fees: { withdraw: 0, harvest: 2e7, platform: 10e7 } }, // 30
    { name: "crvUSD/fETH", strategy: "ConvexCurve", fees: { withdraw: 0, harvest: 2e7, platform: 10e7 } }, // 31
    { name: "ETH/xETH", strategy: "ConvexCurve", fees: { withdraw: 0, harvest: 2e7, platform: 10e7 } }, // 32
  ],
  asdCRV: [
    { name: "mim", strategy: "ConvexCurve", fees: { withdraw: 0, harvest: 2e7, platform: 10e7 } }, // 0
    { name: "peth", strategy: "ConvexCurve", fees: { withdraw: 0, harvest: 2e7, platform: 10e7 } }, // 1
    { name: "clevusd", strategy: "ConvexCurve", fees: { withdraw: 0, harvest: 2e7, platform: 10e7 } }, // 2
    { name: "CRV/cvxCRV", strategy: "ConvexCurve", fees: { withdraw: 0, harvest: 2e7, platform: 10e7 } }, // 3
    { name: "eCFX/ETH", strategy: "ConvexCurve", fees: { withdraw: 0, harvest: 2e7, platform: 10e7 } }, // 4
    { name: "USDT/crvUSD", strategy: "ConvexCurve", fees: { withdraw: 0, harvest: 2e7, platform: 10e7 } }, // 5
    { name: "USDC/crvUSD", strategy: "ConvexCurve", fees: { withdraw: 0, harvest: 2e7, platform: 10e7 } }, // 6
    { name: "USDC/WBTC/ETH", strategy: "ConvexCurve", fees: { withdraw: 0, harvest: 2e7, platform: 10e7 } }, // 7
    { name: "USDT/WBTC/ETH", strategy: "ConvexCurve", fees: { withdraw: 0, harvest: 2e7, platform: 10e7 } }, // 8
    { name: "CRV/sdCRV-v2", strategy: "ConvexCurve", fees: { withdraw: 0, harvest: 2e7, platform: 10e7 } }, // 9
    { name: "sUSD/crvUSD", strategy: "ConvexCurve", fees: { withdraw: 0, harvest: 2e7, platform: 10e7 } }, // 10
    { name: "ETH/ALD", strategy: "ConvexCurve", fees: { withdraw: 0, harvest: 2e7, platform: 10e7 } }, // 11
    { name: "crvUSD/ETH/CRV", strategy: "ConvexCurve", fees: { withdraw: 0, harvest: 2e7, platform: 10e7 } }, // 12
  ],
};<|MERGE_RESOLUTION|>--- conflicted
+++ resolved
@@ -3008,7 +3008,6 @@
       ],
     },
   },
-<<<<<<< HEAD
   "frxETH/CVX": {
     token: "CURVE_frxETH/CVX",
     composition: "frxETH+CVX",
@@ -3041,7 +3040,10 @@
       USDC: [
         encodePoolHintV2(ADDRESS["CURVE_frxETH/CVX_POOL"], PoolType.CurveCryptoPool, 2, 0, 0, Action.Remove),
         encodePoolHintV2(ADDRESS.CURVE_frxETH_POOL, PoolType.CurveETHPool, 2, 1, 0, Action.Swap),
-=======
+        encodePoolHintV2(ADDRESS.USDC_WETH_UNIV3, PoolType.UniswapV3, 2, 1, 0, Action.Swap),
+      ],
+    },
+  },
   "sUSD/crvUSD": {
     token: "CURVE_sUSD/crvUSD",
     composition: "sUSD+crvUSD",
@@ -3082,7 +3084,6 @@
       ALD: [encodePoolHintV2(ADDRESS["CURVE_ETH/ALD_POOL"], PoolType.CurveCryptoPool, 2, 1, 1, Action.Remove)],
       USDC: [
         encodePoolHintV2(ADDRESS["CURVE_ETH/ALD_POOL"], PoolType.CurveCryptoPool, 2, 0, 0, Action.Remove),
->>>>>>> fc1ac318
         encodePoolHintV2(ADDRESS.USDC_WETH_UNIV3, PoolType.UniswapV3, 2, 1, 0, Action.Swap),
       ],
     },
@@ -3156,7 +3157,6 @@
       ],
     },
   },
-<<<<<<< HEAD
   "crvUSD/fETH": {
     token: "CURVE_crvUSD/fETH",
     composition: "crvUSD+fETH",
@@ -3187,8 +3187,6 @@
       xETH: [encodePoolHintV2(ADDRESS["CURVE_ETH/xETH_POOL"], PoolType.CurveCryptoPool, 2, 1, 1, Action.Remove)],
     },
   },
-=======
->>>>>>> fc1ac318
 };
 
 export const DEPLOYED_VAULTS: {
