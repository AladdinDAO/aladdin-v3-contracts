--- conflicted
+++ resolved
@@ -179,22 +179,15 @@
   INV: {
     // INV ==(CurveV2)==> WETH ==(CurveV2)==> CVX
     CVX: [
-<<<<<<< HEAD
-=======
       // encodePoolHintV2(ADDRESS.INV_WETH_UNIV2, PoolType.UniswapV2, 2, 0, 1, Action.Swap),
->>>>>>> 6091fc47
       encodePoolHintV2(ADDRESS["CURVE_USDC/ETH/INV_POOL"], PoolType.CurveTriCryptoPool, 3, 2, 1, Action.Swap),
       encodePoolHintV2(ADDRESS.CURVE_CVXETH_POOL, PoolType.CurveCryptoPool, 2, 0, 1, Action.Swap),
     ],
     // INV ==(CurveV2)==> WETH
-<<<<<<< HEAD
-    WETH: [encodePoolHintV2(ADDRESS["CURVE_USDC/ETH/INV_POOL"], PoolType.CurveTriCryptoPool, 3, 2, 1, Action.Swap)],
-=======
     WETH: [
       // encodePoolHintV2(ADDRESS.INV_WETH_UNIV2, PoolType.UniswapV2, 2, 0, 1, Action.Swap)
       encodePoolHintV2(ADDRESS["CURVE_USDC/ETH/INV_POOL"], PoolType.CurveTriCryptoPool, 3, 2, 1, Action.Swap),
     ],
->>>>>>> 6091fc47
   },
   JPEG: {
     // JPEG ==(UniV2)==> WETH
