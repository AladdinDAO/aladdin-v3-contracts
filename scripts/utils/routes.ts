--- conflicted
+++ resolved
@@ -1,8 +1,6 @@
-/* eslint-disable node/no-missing-import */
-import { BigNumber } from "ethers";
 import { Action, ADDRESS, encodePoolHintV2, encodePoolHintV3, PoolType, PoolTypeV3, TOKENS } from ".";
 
-export const ZAP_ROUTES: { [from: string]: { [to: string]: BigNumber[] } } = {
+export const ZAP_ROUTES: { [from: string]: { [to: string]: bigint[] } } = {
   ALCX: {
     // ALCX ==(UniV2)==> WETH ==(CurveV2)==> CVX
     CVX: [
@@ -528,10 +526,16 @@
   CURVE_cvxFXS_TOKEN: {
     cvxFXS: [encodePoolHintV2(ADDRESS.CURVE_cvxFXS_POOL, PoolType.CurveCryptoPool, 2, 1, 1, Action.Remove)],
   },
-<<<<<<< HEAD
+  GRAI: {
+    // GRAI ==(UniV3)==> USDC ==(UniV3)==> WETH
+    WETH: [
+      encodePoolHintV2(ADDRESS.GRAI_USDC_UNIV3_500, PoolType.UniswapV3, 2, 0, 1, Action.Swap),
+      encodePoolHintV2(ADDRESS.USDC_WETH_UNIV3, PoolType.UniswapV3, 2, 0, 1, Action.Swap),
+    ],
+  },
 };
 
-export const CONVERTER_ROUTRS: { [from: string]: { [to: string]: BigNumber[] } } = {
+export const CONVERTER_ROUTRS: { [from: string]: { [to: string]: bigint[] } } = {
   stETH: {
     WETH: [
       encodePoolHintV3(ADDRESS.CURVE_stETH_POOL, PoolTypeV3.CurvePlainPool, 2, 1, 0, Action.Swap, { use_eth: false }),
@@ -554,16 +558,6 @@
 export function showConverterRoute(src: string, dst: string) {
   console.log(
     `convert ${src}[${TOKENS[src].address}] => ${dst}[${TOKENS[dst].address}]:`,
-    `[${CONVERTER_ROUTRS[src][dst].map((r) => `"${r.toHexString()}"`).join(",")}]`
+    `[${CONVERTER_ROUTRS[src][dst].map((r) => `"0x${r.toString(16)}"`).join(",")}]`
   );
-}
-=======
-  GRAI: {
-    // GRAI ==(UniV3)==> USDC ==(UniV3)==> WETH
-    WETH: [
-      encodePoolHintV2(ADDRESS.GRAI_USDC_UNIV3_500, PoolType.UniswapV3, 2, 0, 1, Action.Swap),
-      encodePoolHintV2(ADDRESS.USDC_WETH_UNIV3, PoolType.UniswapV3, 2, 0, 1, Action.Swap),
-    ],
-  },
-};
->>>>>>> 64fe9148
+}