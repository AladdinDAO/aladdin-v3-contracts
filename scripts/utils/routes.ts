--- conflicted
+++ resolved
@@ -210,14 +210,11 @@
       encodePoolHintV2(ADDRESS.CURVE_CVXETH_POOL, PoolType.CurveCryptoPool, 2, 0, 1, Action.Swap),
       encodePoolHintV2(ADDRESS.CURVE_CLEVCVX_POOL, PoolType.CurveFactoryPlainPool, 2, 0, 1, Action.Swap),
     ],
-<<<<<<< HEAD
     // USDC ==(UniV3)==> WETH ==(CurveV2)==> Curve_CTRETH_TOKEN
     Curve_CTRETH_TOKEN: [
       encodePoolHintV2(ADDRESS.USDC_WETH_UNIV3, PoolType.UniswapV3, 2, 0, 1, Action.Swap),
       encodePoolHintV2(ADDRESS.CURVE_CTRETH_POOL, PoolType.CurveCryptoPool, 2, 0, 0, Action.AddLiquidity),
     ],
-=======
->>>>>>> a46323cb
     // USDC ==(UniV3)==> WETH
     Curve_CLEVETH_TOKEN: [
       encodePoolHintV2(ADDRESS.USDC_WETH_UNIV3, PoolType.UniswapV3, 2, 0, 1, Action.Swap),
@@ -266,15 +263,11 @@
       encodePoolHintV2(ADDRESS.CURVE_CVXETH_POOL, PoolType.CurveCryptoPool, 2, 0, 1, Action.Swap),
       encodePoolHintV2(ADDRESS.CURVE_CLEVCVX_POOL, PoolType.CurveFactoryPlainPool, 2, 0, 1, Action.Swap),
     ],
-<<<<<<< HEAD
     // WETH ==(CurveV2)==> Curve_CTRETH_TOKEN
     Curve_CTRETH_TOKEN: [
       encodePoolHintV2(ADDRESS.CURVE_CTRETH_POOL, PoolType.CurveCryptoPool, 2, 0, 0, Action.AddLiquidity),
     ],
     // WETH ==(Curve)==> Curve_CLEVETH_TOKEN
-=======
-    // WETH ==(Curve)==> Curve_CLEVCVX_TOKEN
->>>>>>> a46323cb
     Curve_CLEVETH_TOKEN: [
       encodePoolHintV2(ADDRESS.CURVE_CLEVETH_POOL, PoolType.CurveCryptoPool, 2, 0, 0, Action.AddLiquidity),
     ],
