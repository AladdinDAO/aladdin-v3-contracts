import { ADDRESS } from "./address";
import { Action, decodePoolV3, encodePoolHintV2, encodePoolHintV3, PoolType, PoolTypeV3 } from "./codec";
import { TOKENS } from "./tokens";

export const ZAP_ROUTES: { [from: string]: { [to: string]: bigint[] } } = {
  ALCX: {
    // ALCX ==(UniV2)==> WETH ==(CurveV2)==> CVX
    CVX: [
      encodePoolHintV2(ADDRESS.WETH_ALCX_UNIV2, PoolType.UniswapV2, 2, 1, 0, Action.Swap),
      encodePoolHintV2(ADDRESS.CURVE_CVXETH_POOL, PoolType.CurveCryptoPool, 2, 0, 1, Action.Swap),
    ],
    // ALCX ==(UniV2)==> WETH
    WETH: [
      // ALCX ==(UniV2)==> WETH
      encodePoolHintV2(ADDRESS.WETH_ALCX_UNIV2, PoolType.UniswapV2, 2, 1, 0, Action.Swap),
      /* // ALCX ==(BalancerV2) ==> WETH
      encodePoolHintV2(ADDRESS.WETH_ALCX_BalancerV2, PoolType.BalancerV2, 2, 1, 0, Action.Swap),
      */
    ],
  },
  APEFI: {
    // APEFI ==(UniV2)==> WETH ==(CurveV2)==> CVX
    CVX: [
      encodePoolHintV2(ADDRESS.APEFI_WETH_UNIV2, PoolType.UniswapV2, 2, 0, 1, Action.Swap),
      encodePoolHintV2(ADDRESS.CURVE_CVXETH_POOL, PoolType.CurveCryptoPool, 2, 0, 1, Action.Swap),
    ],
  },
  ANGLE: {
    // ANGLE ==(Sushi)==> WETH ==(CurveV2)==> CVX
    CVX: [
      encodePoolHintV2(ADDRESS.ANGLE_WETH_UNIV2, PoolType.UniswapV2, 2, 0, 1, Action.Swap),
      encodePoolHintV2(ADDRESS.CURVE_CVXETH_POOL, PoolType.CurveCryptoPool, 2, 0, 1, Action.Swap),
    ],
    // ANGLE ==(Sushi)==> WETH
    WETH: [encodePoolHintV2(ADDRESS.ANGLE_WETH_UNIV2, PoolType.UniswapV2, 2, 0, 1, Action.Swap)],
  },
  TRICRV: {
    // 3CRV ==(Curve)==> USDT ==(Curve)==> WETH ==(CurveV2)==> CRV
    CRV: [
      encodePoolHintV2(ADDRESS.CURVE_TRICRV_POOL, PoolType.CurveBasePool, 3, 2, 2, Action.Remove),
      encodePoolHintV2(ADDRESS.CURVE_TRICRYPTO_POOL, PoolType.CurveTriCryptoPool, 3, 0, 2, Action.Swap),
      encodePoolHintV2(ADDRESS["CURVE_crvUSD/ETH/CRV_POOL"], PoolType.CurveTriCryptoPool, 3, 1, 2, Action.Swap),
    ],
  },
  CRV: {
    // CRV ==(CurveV2)==> WETH ==(UniV3)==> USDC ==(Curve)==> FRAX ==(UniV2)==> FXS
    FXS: [
      encodePoolHintV2(ADDRESS["CURVE_crvUSD/ETH/CRV_POOL"], PoolType.CurveTriCryptoPool, 3, 2, 1, Action.Swap),
      encodePoolHintV2(ADDRESS.USDC_WETH_UNIV3, PoolType.UniswapV3, 2, 1, 0, Action.Swap),
      encodePoolHintV2(ADDRESS.CURVE_FRAXUSDC_POOL, PoolType.CurveBasePool, 2, 1, 0, Action.Swap),
      encodePoolHintV2(ADDRESS.FXS_FRAX_UNIV2, PoolType.UniswapV2, 2, 1, 0, Action.Swap),
    ],
    // CRV ==(CurveV2)==> WETH
    WETH: [encodePoolHintV2(ADDRESS["CURVE_crvUSD/ETH/CRV_POOL"], PoolType.CurveTriCryptoPool, 3, 2, 1, Action.Swap)],
    aCRV: [
      encodePoolHintV2(ADDRESS["CURVE_CRV/cvxCRV_POOL"], PoolType.CurveFactoryPlainPool, 2, 0, 1, Action.Swap),
      encodePoolHintV2(ADDRESS.aCRV, PoolType.AladdinCompounder, 1, 0, 0, Action.Add),
    ],
    // CRV ==(Curve)==> cvxCRV
    cvxCRV: [encodePoolHintV2(ADDRESS["CURVE_CRV/cvxCRV_POOL"], PoolType.CurveFactoryPlainPool, 2, 0, 1, Action.Swap)],
    // CRV ==(CurveV2)==> WETH ==(CurveV2)==> CVX
    CVX: [
      encodePoolHintV2(ADDRESS["CURVE_crvUSD/ETH/CRV_POOL"], PoolType.CurveTriCryptoPool, 3, 2, 1, Action.Swap),
      encodePoolHintV2(ADDRESS.CURVE_CVXETH_POOL, PoolType.CurveCryptoPool, 2, 0, 1, Action.Swap),
    ],
  },
  CVX: {
    // CVX ==(CurveV2)==> WETH ==(UniV2)==> FXS
    FXS: [
      encodePoolHintV2(ADDRESS.CURVE_CVXETH_POOL, PoolType.CurveCryptoPool, 2, 1, 0, Action.Swap),
      encodePoolHintV2(ADDRESS.FXS_WETH_UNIV2, PoolType.UniswapV2, 2, 1, 0, Action.Swap),
    ],
    // CVX ==(CurveV2)==> WETH ==(CurveV2)==> CRV
    CRV: [
      encodePoolHintV2(ADDRESS.CURVE_CVXETH_POOL, PoolType.CurveCryptoPool, 2, 1, 0, Action.Swap),
      encodePoolHintV2(ADDRESS["CURVE_crvUSD/ETH/CRV_POOL"], PoolType.CurveTriCryptoPool, 3, 1, 2, Action.Swap),
    ],
    // CVX ==(CurveV2)==> WETH ==(CurveV2)==> CRV ==(Curve)==> cvxCRV
    cvxCRV: [
      encodePoolHintV2(ADDRESS.CURVE_CVXETH_POOL, PoolType.CurveCryptoPool, 2, 1, 0, Action.Swap),
      encodePoolHintV2(ADDRESS["CURVE_crvUSD/ETH/CRV_POOL"], PoolType.CurveTriCryptoPool, 3, 1, 2, Action.Swap),
      encodePoolHintV2(ADDRESS["CURVE_CRV/cvxCRV_POOL"], PoolType.CurveFactoryPlainPool, 2, 0, 1, Action.Swap),
    ],
    // CVX ==(CurveV2)==> WETH
    WETH: [encodePoolHintV2(ADDRESS.CURVE_CVXETH_POOL, PoolType.CurveCryptoPool, 2, 1, 0, Action.Swap)],
    // CVX ==(Curve)==> Curve_CLEVCVX_TOKEN
    Curve_CLEVCVX_TOKEN: [
      encodePoolHintV2(ADDRESS.CURVE_CLEVCVX_POOL, PoolType.CurveFactoryPlainPool, 2, 0, 0, Action.Add),
    ],
    // CVX ==(Curve)==> clevCVX
    clevCVX: [encodePoolHintV2(ADDRESS.CURVE_CLEVCVX_POOL, PoolType.CurveFactoryPlainPool, 2, 0, 1, Action.Swap)],
  },
  clevCVX: {
    // clevCVX ==(Curve)==> Curve_CLEVCVX_TOKEN
    Curve_CLEVCVX_TOKEN: [
      encodePoolHintV2(ADDRESS.CURVE_CLEVCVX_POOL, PoolType.CurveFactoryPlainPool, 2, 1, 1, Action.Add),
    ],
  },
  cvxCRV: {
    // cvxCRV ==(Curve)==> CRV ==(CurveV2)==> WETH
    WETH: [
      encodePoolHintV2(ADDRESS["CURVE_CRV/cvxCRV_POOL"], PoolType.CurveFactoryPlainPool, 2, 1, 0, Action.Swap),
      encodePoolHintV2(ADDRESS["CURVE_crvUSD/ETH/CRV_POOL"], PoolType.CurveTriCryptoPool, 3, 2, 1, Action.Swap),
    ],
    // cvxCRV ==(Curve)==> CRV ==(CurveV2)==> WETH ==(UniV3)==> USDC ==(Curve)==> FRAX
    FRAX: [
      encodePoolHintV2(ADDRESS["CURVE_CRV/cvxCRV_POOL"], PoolType.CurveFactoryPlainPool, 2, 1, 0, Action.Swap),
      encodePoolHintV2(ADDRESS["CURVE_crvUSD/ETH/CRV_POOL"], PoolType.CurveTriCryptoPool, 3, 2, 1, Action.Swap),
      encodePoolHintV2(ADDRESS.USDC_WETH_UNIV3, PoolType.UniswapV3, 2, 1, 0, Action.Swap),
      encodePoolHintV2(ADDRESS.CURVE_FRAXUSDC_POOL, PoolType.CurveBasePool, 2, 1, 0, Action.Swap),
    ],
    // cvxCRV ==(Curve)==> CRV ==(CurveV2)==> WETH ==(CurveV2)==> CVX
    CVX: [
      encodePoolHintV2(ADDRESS["CURVE_CRV/cvxCRV_POOL"], PoolType.CurveFactoryPlainPool, 2, 1, 0, Action.Swap),
      encodePoolHintV2(ADDRESS["CURVE_crvUSD/ETH/CRV_POOL"], PoolType.CurveTriCryptoPool, 3, 2, 1, Action.Swap),
      encodePoolHintV2(ADDRESS.CURVE_CVXETH_POOL, PoolType.CurveCryptoPool, 2, 0, 1, Action.Swap),
    ],
    // cvxCRV ==(Curve)==> CRV
    CRV: [encodePoolHintV2(ADDRESS["CURVE_CRV/cvxCRV_POOL"], PoolType.CurveFactoryPlainPool, 2, 1, 0, Action.Swap)],
    aCRV: [encodePoolHintV2(ADDRESS.aCRV, PoolType.AladdinCompounder, 1, 0, 0, Action.Add)],
  },
  cvxFXS: {
    FXS: [encodePoolHintV2(ADDRESS["CURVE_FXS/cvxFXS_POOL"], PoolType.CurveFactoryPlainPool, 2, 1, 0, Action.Swap)],
    FRAX: [
      encodePoolHintV2(ADDRESS["CURVE_FXS/cvxFXS_POOL"], PoolType.CurveFactoryPlainPool, 2, 1, 0, Action.Swap),
      encodePoolHintV2(ADDRESS.FXS_FRAX_UNIV2, PoolType.UniswapV2, 2, 0, 1, Action.Swap),
    ],
    USDC: [
      encodePoolHintV2(ADDRESS["CURVE_FXS/cvxFXS_POOL"], PoolType.CurveFactoryPlainPool, 2, 1, 0, Action.Swap),
      encodePoolHintV2(ADDRESS.FXS_FRAX_UNIV2, PoolType.UniswapV2, 2, 0, 1, Action.Swap),
      encodePoolHintV2(ADDRESS.CURVE_FRAXUSDC_POOL, PoolType.CurveBasePool, 2, 0, 1, Action.Swap),
    ],
    WETH: [
      encodePoolHintV2(ADDRESS["CURVE_FXS/cvxFXS_POOL"], PoolType.CurveFactoryPlainPool, 2, 1, 0, Action.Swap),
      encodePoolHintV2(ADDRESS.FXS_FRAX_UNIV2, PoolType.UniswapV2, 2, 0, 1, Action.Swap),
      encodePoolHintV2(ADDRESS.CURVE_FRAXUSDC_POOL, PoolType.CurveBasePool, 2, 0, 1, Action.Swap),
      encodePoolHintV2(ADDRESS.USDC_WETH_UNIV3, PoolType.UniswapV3, 2, 0, 1, Action.Swap),
    ],
  },
  EURS: {
    // EURS ==(CurveV2)==> USDC ==(UniV3)==> WETH ==(CurveV2)==> CVX
    CVX: [
      encodePoolHintV2(ADDRESS.CURVE_USDCEURS_POOL, PoolType.CurveCryptoPool, 2, 1, 0, Action.Swap),
      encodePoolHintV2(ADDRESS.USDC_WETH_UNIV3, PoolType.UniswapV3, 2, 0, 1, Action.Swap),
      encodePoolHintV2(ADDRESS.CURVE_CVXETH_POOL, PoolType.CurveCryptoPool, 2, 0, 1, Action.Swap),
    ],
  },
  FLX: {
    // FLX ==(UniV2)==> WETH ==(CurveV2)==> CVX
    CVX: [
      encodePoolHintV2(ADDRESS.FLX_WETH_UNIV2, PoolType.UniswapV2, 2, 0, 1, Action.Swap),
      encodePoolHintV2(ADDRESS.CURVE_CVXETH_POOL, PoolType.CurveCryptoPool, 2, 0, 1, Action.Swap),
    ],
  },
  FXS: {
    // FXS ==(UniV2)==> FRAX ==(Curve)==> USDC ==(UniV3)==> WETH
    WETH: [
      /*
      encodePoolHintV2(ADDRESS.FXS_FRAX_UNIV2, PoolType.UniswapV2, 2, 0, 1, Action.Swap),
      encodePoolHintV2(ADDRESS.CURVE_FRAXUSDC_POOL, PoolType.CurveBasePool, 2, 0, 1, Action.Swap),
      encodePoolHintV2(ADDRESS.USDC_WETH_UNIV3, PoolType.UniswapV3, 2, 0, 1, Action.Swap),
      */
      encodePoolHintV2(ADDRESS.FXS_WETH_UNIV2, PoolType.UniswapV2, 2, 0, 1, Action.Swap),
    ],
    // FXS ==(UniV2)==> FRAX ==(Curve)==> USDC ==(UniV3)==> WETH ==(CurveV2)==> CRV
    CRV: [
      encodePoolHintV2(ADDRESS.FXS_FRAX_UNIV2, PoolType.UniswapV2, 2, 0, 1, Action.Swap),
      encodePoolHintV2(ADDRESS.CURVE_FRAXUSDC_POOL, PoolType.CurveBasePool, 2, 0, 1, Action.Swap),
      encodePoolHintV2(ADDRESS.USDC_WETH_UNIV3, PoolType.UniswapV3, 2, 0, 1, Action.Swap),
      encodePoolHintV2(ADDRESS["CURVE_crvUSD/ETH/CRV_POOL"], PoolType.CurveTriCryptoPool, 3, 1, 2, Action.Swap),
    ],
    // FXS ==(UniV2)==> FRAX ==(Curve)==> USDC ==(UniV3)==> WETH ==(CurveV2)==> CVX
    CVX: [
      encodePoolHintV2(ADDRESS.FXS_FRAX_UNIV2, PoolType.UniswapV2, 2, 0, 1, Action.Swap),
      encodePoolHintV2(ADDRESS.CURVE_FRAXUSDC_POOL, PoolType.CurveBasePool, 2, 0, 1, Action.Swap),
      encodePoolHintV2(ADDRESS.USDC_WETH_UNIV3, PoolType.UniswapV3, 2, 0, 1, Action.Swap),
      encodePoolHintV2(ADDRESS.CURVE_CVXETH_POOL, PoolType.CurveCryptoPool, 2, 0, 1, Action.Swap),
    ],
  },
  GRO: {
    // GRO ==(UniV2) ==> USDC ==(UniV3)==> WETH ==(CurveV2)==> CVX
    CVX: [
      encodePoolHintV2(ADDRESS.GRO_USDC_UNIV2, PoolType.UniswapV2, 2, 0, 1, Action.Swap),
      encodePoolHintV2(ADDRESS.USDC_WETH_UNIV3, PoolType.UniswapV3, 2, 0, 1, Action.Swap),
      encodePoolHintV2(ADDRESS.CURVE_CVXETH_POOL, PoolType.CurveCryptoPool, 2, 0, 1, Action.Swap),
    ],
  },
  INV: {
    // INV ==(CurveV2)==> WETH ==(CurveV2)==> CVX
    CVX: [
      // encodePoolHintV2(ADDRESS.INV_WETH_UNIV2, PoolType.UniswapV2, 2, 0, 1, Action.Swap),
      encodePoolHintV2(ADDRESS["CURVE_USDC/ETH/INV_POOL"], PoolType.CurveTriCryptoPool, 3, 2, 1, Action.Swap),
      encodePoolHintV2(ADDRESS.CURVE_CVXETH_POOL, PoolType.CurveCryptoPool, 2, 0, 1, Action.Swap),
    ],
    // INV ==(CurveV2)==> WETH
    WETH: [
      // encodePoolHintV2(ADDRESS.INV_WETH_UNIV2, PoolType.UniswapV2, 2, 0, 1, Action.Swap)
      encodePoolHintV2(ADDRESS["CURVE_USDC/ETH/INV_POOL"], PoolType.CurveTriCryptoPool, 3, 2, 1, Action.Swap),
    ],
  },
  JPEG: {
    // JPEG ==(UniV2)==> WETH
    WETH: [encodePoolHintV2(ADDRESS.JPEG_WETH_UNIV2, PoolType.UniswapV2, 2, 1, 0, Action.Swap)],
    // JPEG ==(UniV2)==> WETH ==(CurveV2)==> CVX
    CVX: [
      encodePoolHintV2(ADDRESS.JPEG_WETH_UNIV2, PoolType.UniswapV2, 2, 1, 0, Action.Swap),
      encodePoolHintV2(ADDRESS.CURVE_CVXETH_POOL, PoolType.CurveCryptoPool, 2, 0, 1, Action.Swap),
    ],
  },
  LDO: {
    // LDO ==(CurveV2)==> WETH
    WETH: [encodePoolHintV2(ADDRESS["CURVE_ETH/LDO_POOL"], PoolType.CurveCryptoPool, 2, 1, 0, Action.Swap)],
    // LDO ==(CurveV2)==> WETH ==(CurveV2)==> CRV
    CRV: [
      encodePoolHintV2(ADDRESS["CURVE_ETH/LDO_POOL"], PoolType.CurveCryptoPool, 2, 1, 0, Action.Swap),
      encodePoolHintV2(ADDRESS["CURVE_crvUSD/ETH/CRV_POOL"], PoolType.CurveTriCryptoPool, 3, 1, 2, Action.Swap),
    ],
    // LDO ==(CurveV2)==> WETH ==(CurveV2)==> CVX
    CVX: [
      encodePoolHintV2(ADDRESS["CURVE_ETH/LDO_POOL"], PoolType.CurveCryptoPool, 2, 1, 0, Action.Swap),
      encodePoolHintV2(ADDRESS.CURVE_CVXETH_POOL, PoolType.CurveCryptoPool, 2, 0, 1, Action.Swap),
    ],
  },
  LYRA: {
    // LYRA ==(UniV2)==> WETH ==(CurveV2)==> CVX
    CVX: [
      encodePoolHintV2(ADDRESS.LYRA_WETH_UNIV2, PoolType.UniswapV2, 2, 0, 1, Action.Swap),
      encodePoolHintV2(ADDRESS.CURVE_CVXETH_POOL, PoolType.CurveCryptoPool, 2, 0, 1, Action.Swap),
    ],
  },
  MTA: {
    // MTA ==(UniV2)==> WETH ==(CurveV2)==> CVX
    CVX: [
      encodePoolHintV2(ADDRESS.MTA_WETH_UNIV2, PoolType.UniswapV2, 2, 0, 1, Action.Swap),
      encodePoolHintV2(ADDRESS.CURVE_CVXETH_POOL, PoolType.CurveCryptoPool, 2, 0, 1, Action.Swap),
    ],
  },
  SNX: {
    // SNX ==(Balancer)==> WETH ==(CurveV2)==> CVX
    CVX: [
      encodePoolHintV2(ADDRESS.SNX_WETH_BalancerV2, PoolType.BalancerV2, 2, 0, 1, Action.Swap),
      encodePoolHintV2(ADDRESS.CURVE_CVXETH_POOL, PoolType.CurveCryptoPool, 2, 0, 1, Action.Swap),
    ],
    // SNX ==(Balancer)==> WETH
    WETH: [encodePoolHintV2(ADDRESS.SNX_WETH_BalancerV2, PoolType.BalancerV2, 2, 0, 1, Action.Swap)],
  },
  SPELL: {
    // SPELL ==(UniV2)==> WETH ==(CurveV2)==> CVX
    CVX: [
      encodePoolHintV2(ADDRESS.SPELL_WETH_UNIV2, PoolType.UniswapV2, 2, 0, 1, Action.Swap),
      encodePoolHintV2(ADDRESS.CURVE_CVXETH_POOL, PoolType.CurveCryptoPool, 2, 0, 1, Action.Swap),
    ],
    // SPELL ==(UniV2)==> WETH
    WETH: [encodePoolHintV2(ADDRESS.SPELL_WETH_UNIV2, PoolType.UniswapV2, 2, 0, 1, Action.Swap)],
  },
  STG: {
    // STG ==(CurveV2)==> USDC ==(UniV3)==> WETH ==(CurveV2)==> CVX
    CVX: [
      encodePoolHintV2(ADDRESS["CURVE_STG/USDC_POOL"], PoolType.CurveCryptoPool, 2, 0, 1, Action.Swap),
      encodePoolHintV2(ADDRESS.USDC_WETH_UNIV3, PoolType.UniswapV3, 2, 0, 1, Action.Swap),
      encodePoolHintV2(ADDRESS.CURVE_CVXETH_POOL, PoolType.CurveCryptoPool, 2, 0, 1, Action.Swap),
    ],
    // STG ==(CurveV2)==> USDC ==(UniV3)==> WETH
    WETH: [
      encodePoolHintV2(ADDRESS["CURVE_STG/USDC_POOL"], PoolType.CurveCryptoPool, 2, 0, 1, Action.Swap),
      encodePoolHintV2(ADDRESS.USDC_WETH_UNIV3, PoolType.UniswapV3, 2, 0, 1, Action.Swap),
    ],
  },
  TRIBE: {
    // TRIBE ==(UniV2)==> FEI ==(Balancer)==> WETH ==(CurveV2)==> CVX
    CVX: [
      encodePoolHintV2(ADDRESS.FEI_TRIBE_UNIV2, PoolType.UniswapV2, 2, 1, 0, Action.Swap),
      encodePoolHintV2(ADDRESS.FEI_WETH_BalancerV2, PoolType.BalancerV2, 2, 0, 1, Action.Swap),
      encodePoolHintV2(ADDRESS.CURVE_CVXETH_POOL, PoolType.CurveCryptoPool, 2, 0, 1, Action.Swap),
    ],
  },
  USDC: {
    // USDC ==(UniV3)==> WETH ==(CurveV2)==> CRV
    CRV: [
      encodePoolHintV2(ADDRESS.USDC_WETH_UNIV3, PoolType.UniswapV3, 2, 0, 1, Action.Swap),
      encodePoolHintV2(ADDRESS["CURVE_crvUSD/ETH/CRV_POOL"], PoolType.CurveTriCryptoPool, 3, 1, 2, Action.Swap),
    ],
    // USDC ==(UniV3)==> WETH ==(CurveV2)==> CVX
    CVX: [
      encodePoolHintV2(ADDRESS.USDC_WETH_UNIV3, PoolType.UniswapV3, 2, 0, 1, Action.Swap),
      encodePoolHintV2(ADDRESS.CURVE_CVXETH_POOL, PoolType.CurveCryptoPool, 2, 0, 1, Action.Swap),
    ],
    // USDC ==(UniV3)==> WETH ==(CurveV2)==> CVX ==(Curve)==> clevCVX
    clevCVX: [
      encodePoolHintV2(ADDRESS.USDC_WETH_UNIV3, PoolType.UniswapV3, 2, 0, 1, Action.Swap),
      encodePoolHintV2(ADDRESS.CURVE_CVXETH_POOL, PoolType.CurveCryptoPool, 2, 0, 1, Action.Swap),
      encodePoolHintV2(ADDRESS.CURVE_CLEVCVX_POOL, PoolType.CurveFactoryPlainPool, 2, 0, 1, Action.Swap),
    ],
    // USDC ==(UniV3)==> WETH ==(CurveV2)==> Curve_CTRETH_TOKEN
    Curve_CTRETH_TOKEN: [
      encodePoolHintV2(ADDRESS.USDC_WETH_UNIV3, PoolType.UniswapV3, 2, 0, 1, Action.Swap),
      encodePoolHintV2(ADDRESS.CURVE_CTRETH_POOL, PoolType.CurveCryptoPool, 2, 0, 0, Action.Add),
    ],
    // USDC ==(UniV3)==> WETH
    "CURVE_ETH/CLEV_TOKEN": [
      encodePoolHintV2(ADDRESS.USDC_WETH_UNIV3, PoolType.UniswapV3, 2, 0, 1, Action.Swap),
      encodePoolHintV2(ADDRESS["CURVE_ETH/CLEV_POOL"], PoolType.CurveCryptoPool, 2, 0, 0, Action.Add),
    ],
    // USDC ==(UniV3)==> WETH ==(CurveV2)==> CVX ==(Curve)==> Curve_CLEVCVX_TOKEN
    Curve_CLEVCVX_TOKEN: [
      encodePoolHintV2(ADDRESS.USDC_WETH_UNIV3, PoolType.UniswapV3, 2, 0, 1, Action.Swap),
      encodePoolHintV2(ADDRESS.CURVE_CVXETH_POOL, PoolType.CurveCryptoPool, 2, 0, 1, Action.Swap),
      encodePoolHintV2(ADDRESS.CURVE_CLEVCVX_POOL, PoolType.CurveFactoryPlainPool, 2, 0, 0, Action.Add),
    ],
    // USDC ==(UniV3)==> WETH
    WETH: [encodePoolHintV2(ADDRESS.USDC_WETH_UNIV3, PoolType.UniswapV3, 2, 0, 1, Action.Swap)],
    cvxFXS: [
      encodePoolHintV2(ADDRESS.CURVE_FRAXUSDC_POOL, PoolType.CurveBasePool, 2, 1, 0, Action.Swap),
      encodePoolHintV2(ADDRESS.FXS_FRAX_UNIV2, PoolType.UniswapV2, 2, 1, 0, Action.Swap),
      encodePoolHintV2(ADDRESS["CURVE_FXS/cvxFXS_POOL"], PoolType.CurveFactoryPlainPool, 2, 0, 1, Action.Swap),
    ],
  },
  USDN: {
    // USDN ==(Curve)==> USDC ==(UniV3)==> WETH ==(CurveV2)==> CVX
    CVX: [
      // @todo Actually, we should use `PoolType.CurveMetaPoolUnderlying`. But the zap contract has some bugs, we may fix it later.
      // encodePoolHintV2(ADDRESS.CURVE_USDN_DEPOSIT, PoolType.CurveMetaPoolUnderlying, 4, 0, 2, Action.Swap),
      encodePoolHintV2(ADDRESS.CURVE_USDN_POOL, PoolType.CurveFactoryUSDMetaPoolUnderlying, 4, 0, 2, Action.Swap),
      encodePoolHintV2(ADDRESS.USDC_WETH_UNIV3, PoolType.UniswapV3, 2, 0, 1, Action.Swap),
      encodePoolHintV2(ADDRESS.CURVE_CVXETH_POOL, PoolType.CurveCryptoPool, 2, 0, 1, Action.Swap),
    ],
  },
  USDD: {
    // USDD ==(Curve)==> USDC ==(UniV3)==> WETH ==(CurveV2)==> CVX
    CVX: [
      encodePoolHintV2(ADDRESS.CURVE_USDD3CRV_POOL, PoolType.CurveFactoryUSDMetaPoolUnderlying, 4, 0, 2, Action.Swap),
      encodePoolHintV2(ADDRESS.USDC_WETH_UNIV3, PoolType.UniswapV3, 2, 0, 1, Action.Swap),
      encodePoolHintV2(ADDRESS.CURVE_CVXETH_POOL, PoolType.CurveCryptoPool, 2, 0, 1, Action.Swap),
    ],
    // USDD ==(Curve)==> USDC ==(UniV3)==> WETH
    WETH: [
      encodePoolHintV2(ADDRESS.CURVE_USDD3CRV_POOL, PoolType.CurveFactoryUSDMetaPoolUnderlying, 4, 0, 2, Action.Swap),
      encodePoolHintV2(ADDRESS.USDC_WETH_UNIV3, PoolType.UniswapV3, 2, 0, 1, Action.Swap),
    ],
  },
  eUSD: {
    // eUSD ==(Curve)==> USDC ==(UniV3)==> WETH ==(CurveV2)==> CVX
    CVX: [
      encodePoolHintV2(ADDRESS["CURVE_eUSD/FRAXBP_POOL"], PoolType.CurveFactoryMetaPool, 2, 0, 1, Action.Swap),
      encodePoolHintV2(ADDRESS.CURVE_FRAXUSDC_POOL, PoolType.CurveBasePool, 2, 1, 1, Action.Remove),
      encodePoolHintV2(ADDRESS.USDC_WETH_UNIV3, PoolType.UniswapV3, 2, 0, 1, Action.Swap),
      encodePoolHintV2(ADDRESS.CURVE_CVXETH_POOL, PoolType.CurveCryptoPool, 2, 0, 1, Action.Swap),
    ],
    // eUSD ==(Curve)==> USDC ==(UniV3)==> WETH
    WETH: [
      encodePoolHintV2(ADDRESS["CURVE_eUSD/FRAXBP_POOL"], PoolType.CurveFactoryMetaPool, 2, 0, 1, Action.Swap),
      encodePoolHintV2(ADDRESS.CURVE_FRAXUSDC_POOL, PoolType.CurveBasePool, 2, 1, 1, Action.Remove),
      encodePoolHintV2(ADDRESS.USDC_WETH_UNIV3, PoolType.UniswapV3, 2, 0, 1, Action.Swap),
    ],
  },
  UST_WORMHOLE: {
    // UST ==(UniV3)==> USDC ==(UniV3)==> WETH ==(CurveV2)==> CVX
    CVX: [
      encodePoolHintV2(ADDRESS.USDC_UST_WORMHOLE_UNIV3, PoolType.UniswapV3, 2, 1, 0, Action.Swap),
      encodePoolHintV2(ADDRESS.USDC_WETH_UNIV3, PoolType.UniswapV3, 2, 0, 1, Action.Swap),
      encodePoolHintV2(ADDRESS.CURVE_CVXETH_POOL, PoolType.CurveCryptoPool, 2, 0, 1, Action.Swap),
    ],
  },
  WETH: {
    // WETH ==(CurveV2)==> CRV
    CRV: [encodePoolHintV2(ADDRESS["CURVE_crvUSD/ETH/CRV_POOL"], PoolType.CurveTriCryptoPool, 3, 1, 2, Action.Swap)],
    // WETH ==(CurveV2)==> CVX
    CVX: [encodePoolHintV2(ADDRESS.CURVE_CVXETH_POOL, PoolType.CurveCryptoPool, 2, 0, 1, Action.Swap)],
    // WETH ==(CurveV2)==> CVX ==(Curve)==> clevCVX
    clevCVX: [
      encodePoolHintV2(ADDRESS.CURVE_CVXETH_POOL, PoolType.CurveCryptoPool, 2, 0, 1, Action.Swap),
      encodePoolHintV2(ADDRESS.CURVE_CLEVCVX_POOL, PoolType.CurveFactoryPlainPool, 2, 0, 1, Action.Swap),
    ],
    // WETH ==(CurveV2)==> Curve_CTRETH_TOKEN
    Curve_CTRETH_TOKEN: [encodePoolHintV2(ADDRESS.CURVE_CTRETH_POOL, PoolType.CurveCryptoPool, 2, 0, 0, Action.Add)],
    // WETH ==(Curve)==> "CURVE_ETH/CLEV_TOKEN"
    "CURVE_ETH/CLEV_TOKEN": [
      encodePoolHintV2(ADDRESS["CURVE_ETH/CLEV_POOL"], PoolType.CurveCryptoPool, 2, 0, 0, Action.Add),
    ],
    // WETH ==(CurveV2)==> CVX ==(Curve)==> Curve_CLEVCVX_TOKEN
    Curve_CLEVCVX_TOKEN: [
      encodePoolHintV2(ADDRESS.CURVE_CVXETH_POOL, PoolType.CurveCryptoPool, 2, 0, 1, Action.Swap),
      encodePoolHintV2(ADDRESS.CURVE_CLEVCVX_POOL, PoolType.CurveFactoryPlainPool, 2, 0, 0, Action.Add),
    ],
    cvxFXS: [
      encodePoolHintV2(ADDRESS.USDC_WETH_UNIV3, PoolType.UniswapV3, 2, 1, 0, Action.Swap),
      encodePoolHintV2(ADDRESS.CURVE_FRAXUSDC_POOL, PoolType.CurveBasePool, 2, 1, 0, Action.Swap),
      encodePoolHintV2(ADDRESS.FXS_FRAX_UNIV2, PoolType.UniswapV2, 2, 1, 0, Action.Swap),
      encodePoolHintV2(ADDRESS["CURVE_FXS/cvxFXS_POOL"], PoolType.CurveFactoryPlainPool, 2, 0, 1, Action.Swap),
    ],
  },
  CLEV: {
    "CURVE_ETH/CLEV_TOKEN": [
      encodePoolHintV2(ADDRESS["CURVE_ETH/CLEV_POOL"], PoolType.CurveCryptoPool, 2, 1, 1, Action.Add),
    ],
    // CLEV ==(CurveV2)==> WETH ==(CurveV2)==> CVX
    CVX: [
      encodePoolHintV2(ADDRESS["CURVE_ETH/CLEV_POOL"], PoolType.CurveCryptoPool, 2, 1, 0, Action.Swap),
      encodePoolHintV2(ADDRESS.CURVE_CVXETH_POOL, PoolType.CurveCryptoPool, 2, 0, 1, Action.Swap),
    ],
    // CLEV ==(CurveV2)==> WETH
    WETH: [encodePoolHintV2(ADDRESS["CURVE_ETH/CLEV_POOL"], PoolType.CurveCryptoPool, 2, 1, 0, Action.Swap)],
  },
  CTR: {
    // CTR ==(CurveV2)==> Curve_CTRETH_TOKEN
    Curve_CTRETH_TOKEN: [encodePoolHintV2(ADDRESS.CURVE_CTRETH_POOL, PoolType.CurveCryptoPool, 2, 1, 1, Action.Add)],
  },
  T: {
    // T ==(Curve)==> WETH ==(CurveV2)==> CVX
    CVX: [
      encodePoolHintV2(ADDRESS.CURVE_TETH_POOL, PoolType.CurveCryptoPool, 2, 1, 0, Action.Swap),
      encodePoolHintV2(ADDRESS.CURVE_CVXETH_POOL, PoolType.CurveCryptoPool, 2, 0, 1, Action.Swap),
    ],
  },
  TUSD: {
    // TUSD ==(Curve)==> USDC ==(UniV3)==> WETH ==(CurveV2)==> CVX
    CVX: [
      encodePoolHintV2(ADDRESS.CURVE_TUSD3CRV_POOL, PoolType.CurveFactoryUSDMetaPoolUnderlying, 4, 0, 2, Action.Swap),
      encodePoolHintV2(ADDRESS.USDC_WETH_UNIV3, PoolType.UniswapV3, 2, 0, 1, Action.Swap),
      encodePoolHintV2(ADDRESS.CURVE_CVXETH_POOL, PoolType.CurveCryptoPool, 2, 0, 1, Action.Swap),
    ],
    // TUSD ==(Curve)==> USDC ==(UniV3)==> WETH
    WETH: [
      encodePoolHintV2(ADDRESS.CURVE_TUSD3CRV_POOL, PoolType.CurveFactoryUSDMetaPoolUnderlying, 4, 0, 2, Action.Swap),
      encodePoolHintV2(ADDRESS.USDC_WETH_UNIV3, PoolType.UniswapV3, 2, 0, 1, Action.Swap),
    ],
  },
  SDT: {
    // SDT ==(CurveV2)==> WETH
    WETH: [encodePoolHintV2(ADDRESS["CURVE_ETH/SDT_POOL"], PoolType.CurveCryptoPool, 2, 1, 0, Action.Swap)],
    // SDT ==(CurveV2)==> WETH ==(CurveV2)==> CRV
    CRV: [
      encodePoolHintV2(ADDRESS["CURVE_ETH/SDT_POOL"], PoolType.CurveCryptoPool, 2, 1, 0, Action.Swap),
      encodePoolHintV2(ADDRESS["CURVE_crvUSD/ETH/CRV_POOL"], PoolType.CurveTriCryptoPool, 3, 1, 2, Action.Swap),
    ],
  },
  "3CRV": {
    WETH: [
      encodePoolHintV2(ADDRESS.CURVE_TRICRV_POOL, PoolType.CurveBasePool, 3, 2, 2, Action.Remove),
      encodePoolHintV2(ADDRESS.CURVE_TRICRYPTO_POOL, PoolType.CurveTriCryptoPool, 3, 0, 2, Action.Swap),
    ],
  },
  OGN: {
    // OGN ==(UniV3)==> WETH ==(CurveV2)==> CVX
    CVX: [
      encodePoolHintV2(ADDRESS.OGN_WETH_UNIV3_3000, PoolType.UniswapV3, 2, 0, 1, Action.Swap),
      encodePoolHintV2(ADDRESS.CURVE_CVXETH_POOL, PoolType.CurveCryptoPool, 2, 0, 1, Action.Swap),
    ],
  },
  GNO: {
    // GNO ==(UniV3)==> WETH ==(CurveV2)==> CVX
    CVX: [
      encodePoolHintV2(ADDRESS.GNO_WETH_UNIV3_3000, PoolType.UniswapV3, 2, 0, 1, Action.Swap),
      encodePoolHintV2(ADDRESS.CURVE_CVXETH_POOL, PoolType.CurveCryptoPool, 2, 0, 1, Action.Swap),
    ],
    // GNO ==(UniV3)==> WETH
    WETH: [encodePoolHintV2(ADDRESS.GNO_WETH_UNIV3_3000, PoolType.UniswapV3, 2, 0, 1, Action.Swap)],
  },
  FRAX: {
    // FRAX ==(Curve)==> USDC ==(UniV3)==> WETH ==(CurveV2)==> CVX
    CVX: [
      encodePoolHintV2(ADDRESS.CURVE_FRAXUSDC_POOL, PoolType.CurveBasePool, 2, 0, 1, Action.Swap),
      encodePoolHintV2(ADDRESS.USDC_WETH_UNIV3, PoolType.UniswapV3, 2, 0, 1, Action.Swap),
      encodePoolHintV2(ADDRESS.CURVE_CVXETH_POOL, PoolType.CurveCryptoPool, 2, 0, 1, Action.Swap),
    ],
  },
  BADGER: {
    // BADGER ==(CurveV2)==> WBTC ==(UniV3)==> WETH ==(CurveV2)==> CVX
    CVX: [
      encodePoolHintV2(ADDRESS.CURVE_BADGERWBTC_POOL, PoolType.CurveCryptoPool, 2, 0, 1, Action.Swap),
      encodePoolHintV2(ADDRESS.WBTC_WETH_UNIV3_500, PoolType.UniswapV3, 2, 0, 1, Action.Swap),
      encodePoolHintV2(ADDRESS.CURVE_CVXETH_POOL, PoolType.CurveCryptoPool, 2, 0, 1, Action.Swap),
    ],
  },
  LUSD: {
    // LUSD ==(Curve)==> USDC ==(UniV3)==> WETH
    WETH: [
      encodePoolHintV2(ADDRESS.CURVE_LUSD3CRV_POOL, PoolType.CurveFactoryUSDMetaPoolUnderlying, 4, 0, 2, Action.Swap),
      encodePoolHintV2(ADDRESS.USDC_WETH_UNIV3, PoolType.UniswapV3, 2, 0, 1, Action.Swap),
    ],
  },
  MULTI: {
    // MULTI ==(UniV2)==> WETH ==(CurveV2)==> CVX
    CVX: [
      encodePoolHintV2(ADDRESS.MULTI_WETH_UNIV2, PoolType.UniswapV2, 2, 0, 1, Action.Swap),
      encodePoolHintV2(ADDRESS.CURVE_CVXETH_POOL, PoolType.CurveCryptoPool, 2, 0, 1, Action.Swap),
    ],
  },
  GEAR: {
    // GEAR ==(CurveV2)==> WETH
    WETH: [encodePoolHintV2(ADDRESS["CURVE_GEAR/ETH_POOL"], PoolType.CurveCryptoPool, 2, 0, 1, Action.Swap)],
  },
  CNC: {
    // CNC ==(CurveV2)==> WETH
    WETH: [encodePoolHintV2(ADDRESS["CURVE_ETH/CNC_POOL"], PoolType.CurveCryptoPool, 2, 1, 0, Action.Swap)],
    CVX: [
      encodePoolHintV2(ADDRESS["CURVE_ETH/CNC_POOL"], PoolType.CurveCryptoPool, 2, 1, 0, Action.Swap),
      encodePoolHintV2(ADDRESS.CURVE_CVXETH_POOL, PoolType.CurveCryptoPool, 2, 0, 1, Action.Swap),
    ],
  },
  sdCRV: {
    // sdCRV ==(Curve)==> CRV
    CRV: [encodePoolHintV2(ADDRESS["CURVE_CRV/sdCRV_V2_POOL"], PoolType.CurveFactoryPlainPool, 2, 1, 0, Action.Swap)],
    // sdCRV ==(Curve)==> CRV ==(CurveV2)==> WETH ==(CurveV2)==> SDT
    SDT: [
      // sdCRV ==(Curve)==> CRV ==(CurveV2)==> WETH ==(CurveV2)==> SDT
      encodePoolHintV2(ADDRESS["CURVE_CRV/sdCRV_V2_POOL"], PoolType.CurveFactoryPlainPool, 2, 1, 0, Action.Swap),
      encodePoolHintV2(ADDRESS["CURVE_crvUSD/ETH/CRV_POOL"], PoolType.CurveTriCryptoPool, 3, 2, 1, Action.Swap),
      encodePoolHintV2(ADDRESS["CURVE_ETH/SDT_POOL"], PoolType.CurveCryptoPool, 2, 0, 1, Action.Swap),
      /* // sdCRV ==(Curve)==> CRV ==(CurveV2)==> crvUSD ==(CurveV2)==> SDT
      encodePoolHintV2(ADDRESS["CURVE_CRV/sdCRV_V2_POOL"], PoolType.CurveFactoryPlainPool, 2, 1, 0, Action.Swap),
      encodePoolHintV2(ADDRESS["CURVE_crvUSD/ETH/CRV_POOL"], PoolType.CurveTriCryptoPool, 3, 2, 0, Action.Swap),
      encodePoolHintV2(ADDRESS["CURVE_crvUSD/frxETH/SDT_POOL"], PoolType.CurveTriCryptoPool, 3, 0, 2, Action.Swap),
      */
    ],
  },
  eCFX: {
    // eCFX ==(CurveV2)==> WETH
    WETH: [encodePoolHintV2(ADDRESS["CURVE_eCFX/ETH_POOL"], PoolType.CurveCryptoPool, 2, 0, 1, Action.Swap)],
  },
  UZD: {
    WETH: [
      encodePoolHintV2(ADDRESS["CURVE_UZD/FRAXBP_POOL"], PoolType.CurveFactoryMetaPool, 2, 0, 1, Action.Swap),
      encodePoolHintV2(ADDRESS.CURVE_FRAXUSDC_POOL, PoolType.CurveBasePool, 2, 1, 1, Action.Remove),
      encodePoolHintV2(ADDRESS.USDC_WETH_UNIV3, PoolType.UniswapV3, 2, 0, 1, Action.Swap),
    ],
  },
  wBETH: {
    // wBETH ==(Curve)==> WETH
    WETH: [encodePoolHintV2(ADDRESS["CURVE_ETH/wBETH_POOL"], PoolType.CurveETHPool, 2, 1, 0, Action.Swap)],
  },
  MET: {
    // MET ==(UniV3)==> WETH
    WETH: [encodePoolHintV2(ADDRESS.MET_WETH_UNIV3_10000, PoolType.UniswapV3, 2, 0, 1, Action.Swap)],
  },
  OGV: {
    // OGV ==(CurveV2)==> WETH
    WETH: [
      encodePoolHintV2(ADDRESS.OGV_WETH_UNIV3_3000, PoolType.UniswapV3, 2, 0, 1, Action.Swap),
      // encodePoolHintV2(ADDRESS["CURVE_OGV/ETH_POOL"], PoolType.CurveCryptoPool, 2, 0, 1, Action.Swap)
    ],
  },
  sdFXS: {
    // sdFXS ==(Curve)==> FXS ==(UniV3)==> WETH
    WETH: [
      encodePoolHintV2(ADDRESS["CURVE_FXS/sdFXS_POOL"], PoolType.CurveFactoryPlainPool, 2, 1, 0, Action.Swap),
      encodePoolHintV2(ADDRESS.FXS_WETH_UNIV3_10000, PoolType.UniswapV3, 2, 0, 1, Action.Swap),
    ],
  },
  CURVE_cvxFXS_TOKEN: {
    cvxFXS: [encodePoolHintV2(ADDRESS.CURVE_cvxFXS_POOL, PoolType.CurveCryptoPool, 2, 1, 1, Action.Remove)],
  },
  GRAI: {
    // GRAI ==(UniV3)==> USDC ==(UniV3)==> WETH
    WETH: [
      encodePoolHintV2(ADDRESS.GRAI_USDC_UNIV3_500, PoolType.UniswapV3, 2, 0, 1, Action.Swap),
      encodePoolHintV2(ADDRESS.USDC_WETH_UNIV3, PoolType.UniswapV3, 2, 0, 1, Action.Swap),
    ],
  },
  cvxPrisma: {
    // cvxPrisma ==(Curve) ==> PRISMA ==(CurveV2)==> WETH
    WETH: [
      encodePoolHintV2(ADDRESS["CURVE_PRISMA/cvxPrisma_POOL"], PoolType.CurveFactoryPlainPool, 2, 1, 0, Action.Swap),
      encodePoolHintV2(ADDRESS["CURVE_ETH/PRISMA_POOL"], PoolType.CurveCryptoPool, 2, 1, 0, Action.Swap),
    ],
  },
  PRISMA: {
    // PRISMA ==(CurveV2)==> WETH
    WETH: [encodePoolHintV2(ADDRESS["CURVE_ETH/PRISMA_POOL"], PoolType.CurveCryptoPool, 2, 1, 0, Action.Swap)],
  },
};

export const CONVERTER_ROUTRS: { [from: string]: { [to: string]: bigint[] } } = {
  aCVX: {
    aCRV: [
      // aCVX ==> CVX => WETH => CRV => cvxCRV => aCRV
      encodePoolHintV3(TOKENS.aCVX.address, PoolTypeV3.ERC4626, 2, 0, 0, Action.Remove),
      encodePoolHintV3(ADDRESS.CURVE_CVXETH_POOL, PoolTypeV3.CurveCryptoPool, 2, 1, 0, Action.Swap),
      encodePoolHintV3(ADDRESS["CURVE_crvUSD/ETH/CRV_POOL"], PoolTypeV3.CurveCryptoPool, 3, 1, 2, Action.Swap),
      encodePoolHintV3(ADDRESS["CURVE_CRV/cvxCRV_POOL"], PoolTypeV3.CurvePlainPool, 2, 0, 1, Action.Swap),
      encodePoolHintV3(TOKENS.aCRV.address, PoolTypeV3.ERC4626, 2, 0, 0, Action.Add),
    ],
  },
  aFXS: {
    aCRV: [
      // aFXS => cvxFXS => FXS => WETH => CRV => cvxCRV => aCRV
      encodePoolHintV3(TOKENS.aFXS.address, PoolTypeV3.ERC4626, 2, 0, 0, Action.Remove),
      encodePoolHintV3(ADDRESS["CURVE_FXS/cvxFXS_POOL"], PoolTypeV3.CurvePlainPool, 2, 1, 0, Action.Swap),
      encodePoolHintV3(ADDRESS.FXS_WETH_UNIV2, PoolTypeV3.UniswapV2, 2, 0, 1, Action.Swap, {
        fee_num: 997000,
      }),
      encodePoolHintV3(ADDRESS["CURVE_crvUSD/ETH/CRV_POOL"], PoolTypeV3.CurveCryptoPool, 3, 1, 2, Action.Swap),
      encodePoolHintV3(ADDRESS["CURVE_CRV/cvxCRV_POOL"], PoolTypeV3.CurvePlainPool, 2, 0, 1, Action.Swap),
      encodePoolHintV3(TOKENS.aCRV.address, PoolTypeV3.ERC4626, 2, 0, 0, Action.Add),
    ],
  },
  "CURVE_ETH/frxETH": {
    aCRV: [
      // Curve ETH/frxETH LP => WETH => CRV => cvxCRV => aCRV
      encodePoolHintV3(ADDRESS.CURVE_frxETH_TOKEN, PoolTypeV3.CurvePlainPool, 2, 0, 0, Action.Remove),
      encodePoolHintV3(ADDRESS["CURVE_crvUSD/ETH/CRV_POOL"], PoolTypeV3.CurveCryptoPool, 3, 1, 2, Action.Swap),
      encodePoolHintV3(ADDRESS["CURVE_CRV/cvxCRV_POOL"], PoolTypeV3.CurvePlainPool, 2, 0, 1, Action.Swap),
      encodePoolHintV3(TOKENS.aCRV.address, PoolTypeV3.ERC4626, 2, 0, 0, Action.Add),
    ],
  },
  CNC: {
    // CNC ==(Curve)==> WETH ==(Lido)==> stETH
    stETH: [
      encodePoolHintV3(ADDRESS["CURVE_ETH/CNC_POOL"], PoolTypeV3.CurveCryptoPool, 2, 1, 0, Action.Swap),
      encodePoolHintV3(TOKENS.stETH.address, PoolTypeV3.Lido, 2, 0, 0, Action.Add),
    ],
  },
  CRV: {
    stETH: [
      // CRV ==(Curve)==> WETH ==(Lido)==> stETH
      encodePoolHintV3(ADDRESS["CURVE_crvUSD/ETH/CRV_POOL"], PoolTypeV3.CurveCryptoPool, 3, 2, 1, Action.Swap),
      encodePoolHintV3(TOKENS.stETH.address, PoolTypeV3.Lido, 2, 0, 0, Action.Add),
    ],
  },
  CVX: {
    aCRV: [
      // CVX => WETH => CRV => cvxCRV => aCRV
      encodePoolHintV3(ADDRESS.CURVE_CVXETH_POOL, PoolTypeV3.CurveCryptoPool, 2, 1, 0, Action.Swap),
      encodePoolHintV3(ADDRESS["CURVE_crvUSD/ETH/CRV_POOL"], PoolTypeV3.CurveCryptoPool, 3, 1, 2, Action.Swap),
      encodePoolHintV3(ADDRESS["CURVE_CRV/cvxCRV_POOL"], PoolTypeV3.CurvePlainPool, 2, 0, 1, Action.Swap),
      encodePoolHintV3(TOKENS.aCRV.address, PoolTypeV3.ERC4626, 2, 0, 0, Action.Add),
    ],
    WETH: [encodePoolHintV3(ADDRESS.CURVE_CVXETH_POOL, PoolTypeV3.CurveCryptoPool, 2, 1, 0, Action.Swap)],
    stETH: [
      // CVX ==(Curve)==> WETH ==(Lido)==> stETH
      encodePoolHintV3(ADDRESS.CURVE_CVXETH_POOL, PoolTypeV3.CurveCryptoPool, 2, 1, 0, Action.Swap),
      encodePoolHintV3(TOKENS.stETH.address, PoolTypeV3.Lido, 2, 0, 0, Action.Add),
    ],
  },
  cvxCRV: {
    WETH: [
      encodePoolHintV3(ADDRESS["CURVE_CRV/cvxCRV_POOL"], PoolTypeV3.CurvePlainPool, 2, 1, 0, Action.Swap),
      encodePoolHintV3(ADDRESS["CURVE_crvUSD/ETH/CRV_POOL"], PoolTypeV3.CurveCryptoPool, 3, 2, 1, Action.Swap),
    ],
  },
  sdCRV: {
    aCRV: [
      // sdCRV => CRV => cvxCRV => aCRV
      encodePoolHintV3(ADDRESS["CURVE_CRV/sdCRV_V2_POOL"], PoolTypeV3.CurvePlainPool, 2, 1, 0, Action.Swap),
      encodePoolHintV3(ADDRESS["CURVE_CRV/cvxCRV_POOL"], PoolTypeV3.CurvePlainPool, 2, 0, 1, Action.Swap),
      encodePoolHintV3(TOKENS.aCRV.address, PoolTypeV3.ERC4626, 2, 0, 0, Action.Add),
    ],
  },
  SPELL: {
    // SPELL ==(UniV2)==> WETH ==(Lido)==> stETH
    stETH: [
      encodePoolHintV3(ADDRESS.SPELL_WETH_UNIV2, PoolTypeV3.UniswapV2, 2, 0, 1, Action.Swap, { fee_num: 997000 }),
      encodePoolHintV3(TOKENS.stETH.address, PoolTypeV3.Lido, 2, 0, 0, Action.Add),
    ],
  },
  stETH: {
    USDC: [
      encodePoolHintV3(ADDRESS.CURVE_stETH_POOL, PoolTypeV3.CurvePlainPool, 2, 1, 0, Action.Swap, { use_eth: false }),
      encodePoolHintV3(ADDRESS["CURVE_USDC/WBTC/ETH_POOL"], PoolTypeV3.CurveCryptoPool, 3, 2, 0, Action.Swap, {
        use_eth: false,
      }),
    ],
    USDT: [
      encodePoolHintV3(ADDRESS.CURVE_stETH_POOL, PoolTypeV3.CurvePlainPool, 2, 1, 0, Action.Swap, { use_eth: false }),
      encodePoolHintV3(ADDRESS["CURVE_USDT/WBTC/ETH_POOL"], PoolTypeV3.CurveCryptoPool, 3, 2, 0, Action.Swap, {
        use_eth: false,
      }),
    ],
    WETH: [
      encodePoolHintV3(ADDRESS.CURVE_stETH_POOL, PoolTypeV3.CurvePlainPool, 2, 1, 0, Action.Swap, { use_eth: false }),
    ],
    wstETH: [encodePoolHintV3(TOKENS.wstETH.address, PoolTypeV3.Lido, 2, 0, 0, Action.Add)],
  },
  WETH: {
    CVX: [encodePoolHintV3(ADDRESS.CURVE_CVXETH_POOL, PoolTypeV3.CurveCryptoPool, 2, 0, 1, Action.Swap)],
    FXN: [encodePoolHintV3(ADDRESS["CURVE_ETH/FXN_POOL"], PoolTypeV3.CurveCryptoPool, 2, 0, 1, Action.Swap)],
<<<<<<< HEAD
    wstETH: [
      encodePoolHintV3(TOKENS.stETH.address, PoolTypeV3.Lido, 2, 0, 0, Action.Add),
      encodePoolHintV3(TOKENS.wstETH.address, PoolTypeV3.Lido, 2, 0, 0, Action.Add),
    ],
=======
>>>>>>> d0aed31b
  },
};

export function showConverterRoute(src: string, dst: string, space?: number) {
  const routes = CONVERTER_ROUTRS[src][dst];
  console.log(
    " ".repeat(space ?? 0),
    `${src}[${TOKENS[src].address}] => ${dst}[${TOKENS[dst].address}]:`,
    `[${routes.map((r) => `"0x${r.toString(16)}"`).join(",")}]`
  );
  routes.forEach((route, index) => {
    console.log(" ".repeat(space ?? 0), `  route #${index + 1}: ${decodePoolV3(route)}`);
  });
}<|MERGE_RESOLUTION|>--- conflicted
+++ resolved
@@ -674,13 +674,10 @@
   WETH: {
     CVX: [encodePoolHintV3(ADDRESS.CURVE_CVXETH_POOL, PoolTypeV3.CurveCryptoPool, 2, 0, 1, Action.Swap)],
     FXN: [encodePoolHintV3(ADDRESS["CURVE_ETH/FXN_POOL"], PoolTypeV3.CurveCryptoPool, 2, 0, 1, Action.Swap)],
-<<<<<<< HEAD
     wstETH: [
       encodePoolHintV3(TOKENS.stETH.address, PoolTypeV3.Lido, 2, 0, 0, Action.Add),
       encodePoolHintV3(TOKENS.wstETH.address, PoolTypeV3.Lido, 2, 0, 0, Action.Add),
     ],
-=======
->>>>>>> d0aed31b
   },
 };
 
