import { HardhatEthersSigner } from "@nomicfoundation/hardhat-ethers/signers";
import { Contract, Overrides } from "ethers";
import { ethers, network } from "hardhat";

import { selectDeployments } from "@/utils/deploys";

import { contractDeploy, ownerContractCall } from "./helpers";

export interface ConverterDeployment {
  ConverterRegistry: string;
  GeneralTokenConverter: string;
  LidoConverter: string;
}

export async function deploy(deployer: HardhatEthersSigner, overrides?: Overrides): Promise<ConverterDeployment> {
  const deployment = selectDeployments(network.name, "Converter");

  if (!deployment.get("ConverterRegistry")) {
    const address = await contractDeploy(deployer, "ConverterRegistry", "ConverterRegistry", [], overrides);
    deployment.set("ConverterRegistry", address);
  } else {
    console.log("Found ConverterRegistry at:", deployment.get("ConverterRegistry"));
  }

  if (!deployment.get("GeneralTokenConverter")) {
    const address = await contractDeploy(
      deployer,
      "GeneralTokenConverter",
      "GeneralTokenConverter",
      [deployment.get("ConverterRegistry")],
      overrides
    );
    deployment.set("GeneralTokenConverter", address);
  } else {
    console.log("Found GeneralTokenConverter at:", deployment.get("GeneralTokenConverter"));
  }

<<<<<<< HEAD
=======
  if (!deployment.get("LidoConverter")) {
    const address = await contractDeploy(
      deployer,
      "LidoConverter",
      "LidoConverter",
      [deployment.get("ConverterRegistry")],
      overrides
    );
    deployment.set("LidoConverter", address);
  } else {
    console.log("Found LidoConverter at:", deployment.get("LidoConverter"));
  }

  /*
  if (!deployment.get("MultiPathConverter")) {
    const address = await contractDeploy(
      deployer,
      "MultiPathConverter",
      "MultiPathConverter",
      [deployment.get("GeneralTokenConverter")],
      overrides
    );
    deployment.set("MultiPathConverter", address);
  }
  */

>>>>>>> adb72b41
  return deployment.toObject() as ConverterDeployment;
}

export async function initialize(
  deployer: HardhatEthersSigner,
  deployment: ConverterDeployment,
  overrides?: Overrides
) {
  const registry = await ethers.getContractAt("ConverterRegistry", deployment.ConverterRegistry, deployer);

  for (let i = 0; i < 10; i++) {
    if ((await registry.getConverter(i)) !== deployment.GeneralTokenConverter) {
      await ownerContractCall(
        registry as unknown as Contract,
        `ConverterRegistry register poolType[${i}]: GeneralTokenConverter`,
        "register",
        [i, deployment.GeneralTokenConverter],
        overrides
      );
    }
  }

  if ((await registry.getConverter(10)) !== deployment.LidoConverter) {
    await ownerContractCall(
      registry as unknown as Contract,
      "ConverterRegistry register poolType[10]: LidoConverter",
      "register",
      [10n, deployment.LidoConverter],
      overrides
    );
  }
}<|MERGE_RESOLUTION|>--- conflicted
+++ resolved
@@ -35,8 +35,6 @@
     console.log("Found GeneralTokenConverter at:", deployment.get("GeneralTokenConverter"));
   }
 
-<<<<<<< HEAD
-=======
   if (!deployment.get("LidoConverter")) {
     const address = await contractDeploy(
       deployer,
@@ -50,20 +48,6 @@
     console.log("Found LidoConverter at:", deployment.get("LidoConverter"));
   }
 
-  /*
-  if (!deployment.get("MultiPathConverter")) {
-    const address = await contractDeploy(
-      deployer,
-      "MultiPathConverter",
-      "MultiPathConverter",
-      [deployment.get("GeneralTokenConverter")],
-      overrides
-    );
-    deployment.set("MultiPathConverter", address);
-  }
-  */
-
->>>>>>> adb72b41
   return deployment.toObject() as ConverterDeployment;
 }
 
