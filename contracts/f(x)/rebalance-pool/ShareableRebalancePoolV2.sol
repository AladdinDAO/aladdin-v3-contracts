--- conflicted
+++ resolved
@@ -41,15 +41,11 @@
     _checkpoint(address(0));
 
     IFxTreasuryV2 _treasury = IFxTreasuryV2(treasury);
-<<<<<<< HEAD
     // When the price is invalid, we are using `maxPrice` as twap price which is larger than `safePrice`.
     // It means the collateral ratio using `safePrice` is smaller than using `maxPrice`.
     // So we explicitly use `Action.RedeemFToken` to make sure we are using the correct collateral ratio.
-    if (_treasury.collateralRatio(IFxTreasuryV2.Action.RedeemFToken) >= liquidatableCollateralRatio) {
-=======
     uint256 _stabilityRatio = IFxMarketV2(market).stabilityRatio();
-    if (_treasury.collateralRatio() >= _stabilityRatio) {
->>>>>>> 8ab6eae5
+    if (_treasury.collateralRatio(IFxTreasuryV2.Action.RedeemFToken) >= _stabilityRatio) {
       revert CannotLiquidate();
     }
     (, uint256 _maxLiquidatable) = _treasury.maxRedeemableFToken(_stabilityRatio);
