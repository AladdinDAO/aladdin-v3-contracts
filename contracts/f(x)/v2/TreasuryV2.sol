// SPDX-License-Identifier: MIT

pragma solidity =0.8.20;
pragma abicoder v2;

import { AccessControlUpgradeable } from "@openzeppelin/contracts-upgradeable-v4/access/AccessControlUpgradeable.sol";
import { IERC20Upgradeable } from "@openzeppelin/contracts-upgradeable-v4/token/ERC20/IERC20Upgradeable.sol";
import { SafeERC20Upgradeable } from "@openzeppelin/contracts-upgradeable-v4/token/ERC20/utils/SafeERC20Upgradeable.sol";

import { WordCodec } from "../../common/codec/WordCodec.sol";
import { ExponentialMovingAverageV8 } from "../../common/math/ExponentialMovingAverageV8.sol";

import { IFxPriceOracle } from "../../interfaces/f(x)/IFxPriceOracle.sol";
import { IAssetStrategy } from "../../interfaces/f(x)/IAssetStrategy.sol";
import { IFxFractionalTokenV2 } from "../../interfaces/f(x)/IFxFractionalTokenV2.sol";
import { IFxLeveragedTokenV2 } from "../../interfaces/f(x)/IFxLeveragedTokenV2.sol";
import { IFxMarketV2 } from "../../interfaces/f(x)/IFxMarketV2.sol";
import { IFxRateProvider } from "../../interfaces/f(x)/IFxRateProvider.sol";
import { IFxTreasuryV2 } from "../../interfaces/f(x)/IFxTreasuryV2.sol";

import { FxStableMath } from "../math/FxStableMath.sol";

// solhint-disable no-empty-blocks
// solhint-disable not-rely-on-time

abstract contract TreasuryV2 is AccessControlUpgradeable, IFxTreasuryV2 {
  using SafeERC20Upgradeable for IERC20Upgradeable;

  using ExponentialMovingAverageV8 for ExponentialMovingAverageV8.EMAStorage;
  using FxStableMath for FxStableMath.SwapState;
  using WordCodec for bytes32;

  /*************
   * Constants *
   *************/

  /// @inheritdoc IFxTreasuryV2
  address public immutable override baseToken;

  /// @inheritdoc IFxTreasuryV2
  address public immutable override fToken;

  /// @inheritdoc IFxTreasuryV2
  address public immutable override xToken;

  /// @notice The role for f(x) market contract.
  bytes32 public constant FX_MARKET_ROLE = keccak256("FX_MARKET_ROLE");

  /// @notice The role for f(x) settle whitelist.
  bytes32 public constant SETTLE_WHITELIST_ROLE = keccak256("SETTLE_WHITELIST_ROLE");

  /// @notice The role for f(x) settle whitelist.
  bytes32 public constant PROTOCOL_INITIALIZER_ROLE = keccak256("PROTOCOL_INITIALIZER_ROLE");

  /// @dev The precision used to compute fees.
  uint256 internal constant FEE_PRECISION = 1e9;

  /// @dev The precision used to compute nav.
  uint256 internal constant PRECISION = 1e18;

  /// @dev The precision used to compute nav.
  int256 private constant PRECISION_I256 = 1e18;

  /// @dev The offset of expense ratio in `_miscData`.
  uint256 private constant REBALANCE_POOL_RATIO_OFFSET = 0;

  /// @dev The offset of harvester ratio in `_miscData`.
  uint256 private constant HARVESTER_RATIO_OFFSET = 30;

  /// @dev The maximum expense ratio.
  uint256 private constant MAX_REBALANCE_POOL_RATIO = 1e9; // 100%

  /// @dev The maximum harvester ratio.
  uint256 private constant MAX_HARVESTER_RATIO = 1e8; // 10%

  /*************
   * Variables *
   *************/

  /// @notice The address of price oracle contract.
  address public priceOracle;

  /// @inheritdoc IFxTreasuryV2
  uint256 public override referenceBaseTokenPrice;

  /// @inheritdoc IFxTreasuryV2
  uint256 public override totalBaseToken;

  /// @notice The maximum amount of base token can be deposited.
  uint256 public baseTokenCap;

  /// @inheritdoc IFxTreasuryV2
  address public override strategy;

  /// @inheritdoc IFxTreasuryV2
  uint256 public override strategyUnderlying;

  /// @notice The ema storage of the leverage ratio.
  ExponentialMovingAverageV8.EMAStorage public emaLeverageRatio;

  /// @notice The address platform contract.
  address public platform;

  /// @notice The address of RebalancePoolSplitter contract.
  address public rebalancePoolSplitter;

  /// @dev `_miscData` is a storage slot that can be used to store unrelated pieces of information.
  /// All pools store the *expense ratio* and *harvester ratio*, but the `miscData`can be extended
  /// to store more pieces of information.
  ///
  /// The *expense ratio* is stored in the first most significant 32 bits, and the *harvester ratio* is
  /// stored in the next most significant 32 bits leaving the remaining 196 bits free to store any
  /// other information derived pools might need.
  ///
  /// - The *expense ratio* and *harvester ratio* are charged each time when harvester harvest the pool revenue.
  ///
  /// [ expense ratio | harvester ratio | available ]
  /// [    30 bits    |     30 bits     |  196 bits ]
  /// [ MSB                                     LSB ]
  bytes32 internal _miscData;

  /// @dev Slots for future use.
  uint256[40] private _gap;

  /************
   * Modifier *
   ************/

  modifier onlyStrategy() {
    require(msg.sender == strategy, "Only strategy");
    _;
  }

  /***************
   * Constructor *
   ***************/

  constructor(
    address _baseToken,
    address _fToken,
    address _xToken
  ) {
    baseToken = _baseToken;
    fToken = _fToken;
    xToken = _xToken;
  }

  function __TreasuryV2_init(
    address _platform,
    address _rebalancePoolSplitter,
    address _priceOracle,
    uint256 _baseTokenCap,
    uint24 sampleInterval
  ) internal onlyInitializing {
    _updatePlatform(_platform);
    _updateRebalancePoolSplitter(_rebalancePoolSplitter);
    _updatePriceOracle(_priceOracle);
    _updateBaseTokenCap(_baseTokenCap);
    _updateEMASampleInterval(sampleInterval);
  }

  /*************************
   * Public View Functions *
   *************************/

  /// @inheritdoc IFxTreasuryV2
  function getRebalancePoolRatio() public view override returns (uint256) {
    return _miscData.decodeUint(REBALANCE_POOL_RATIO_OFFSET, 30);
  }

  /// @inheritdoc IFxTreasuryV2
  function getHarvesterRatio() public view override returns (uint256) {
    return _miscData.decodeUint(HARVESTER_RATIO_OFFSET, 30);
  }

  /// @inheritdoc IFxTreasuryV2
  function collateralRatio() public view override returns (uint256) {
    return collateralRatio(Action.None);
  }

  /// @inheritdoc IFxTreasuryV2
  function collateralRatio(Action action) public view override returns (uint256) {
    FxStableMath.SwapState memory _state = _loadSwapState(action);

    if (_state.baseSupply == 0) return PRECISION;
    if (_state.fSupply == 0) return PRECISION * PRECISION;

    return (_state.baseSupply * _state.baseNav) / _state.fSupply;
  }

  /// @inheritdoc IFxTreasuryV2
<<<<<<< HEAD
  function isUnderCollateral() external view returns (bool) {
    return isUnderCollateral(Action.None);
  }

  /// @inheritdoc IFxTreasuryV2
  function isUnderCollateral(Action action) public view returns (bool) {
    FxStableMath.SwapState memory _state = _loadSwapState(action);
=======
  function isUnderCollateral() public view returns (bool) {
    FxStableMath.SwapState memory _state = _loadSwapState(Action.None);
>>>>>>> 8ab6eae5
    return _state.xNav == 0;
  }

  /// @inheritdoc IFxTreasuryV2
  /// @dev If the current collateral ratio <= new collateral ratio, we should return 0.
  function maxMintableFToken(uint256 _newCollateralRatio)
    external
    view
    override
    returns (uint256 _maxBaseIn, uint256 _maxFTokenMintable)
  {
    if (_newCollateralRatio <= PRECISION) revert ErrorCollateralRatioTooSmall();

    FxStableMath.SwapState memory _state = _loadSwapState(Action.MintFToken);
    (_maxBaseIn, _maxFTokenMintable) = _state.maxMintableFToken(_newCollateralRatio);
  }

  /// @inheritdoc IFxTreasuryV2
  /// @dev If the current collateral ratio >= new collateral ratio, we should return 0.
  function maxMintableXToken(uint256 _newCollateralRatio)
    external
    view
    override
    returns (uint256 _maxBaseIn, uint256 _maxXTokenMintable)
  {
    if (_newCollateralRatio <= PRECISION) revert ErrorCollateralRatioTooSmall();

    FxStableMath.SwapState memory _state = _loadSwapState(Action.MintXToken);
    (_maxBaseIn, _maxXTokenMintable) = _state.maxMintableXToken(_newCollateralRatio);
  }

  /// @inheritdoc IFxTreasuryV2
  /// @dev If the current collateral ratio >= new collateral ratio, we should return 0.
  function maxRedeemableFToken(uint256 _newCollateralRatio)
    external
    view
    override
    returns (uint256 _maxBaseOut, uint256 _maxFTokenRedeemable)
  {
    if (_newCollateralRatio <= PRECISION) revert ErrorCollateralRatioTooSmall();

    FxStableMath.SwapState memory _state = _loadSwapState(Action.RedeemFToken);
    (_maxBaseOut, _maxFTokenRedeemable) = _state.maxRedeemableFToken(_newCollateralRatio);
  }

  /// @inheritdoc IFxTreasuryV2
  /// @dev If the current collateral ratio <= new collateral ratio, we should return 0.
  function maxRedeemableXToken(uint256 _newCollateralRatio)
    external
    view
    override
    returns (uint256 _maxBaseOut, uint256 _maxXTokenRedeemable)
  {
    if (_newCollateralRatio <= PRECISION) revert ErrorCollateralRatioTooSmall();

    FxStableMath.SwapState memory _state = _loadSwapState(Action.RedeemXToken);
    (_maxBaseOut, _maxXTokenRedeemable) = _state.maxRedeemableXToken(_newCollateralRatio);
  }

  /// @inheritdoc IFxTreasuryV2
  function currentBaseTokenPrice() external view override returns (uint256) {
    return _fetchTwapPrice(Action.None);
  }

  /// @inheritdoc IFxTreasuryV2
  function isBaseTokenPriceValid() external view returns (bool _isValid) {
    (_isValid, , , ) = IFxPriceOracle(priceOracle).getPrice();
  }

  /// @inheritdoc IFxTreasuryV2
  function leverageRatio() external view override returns (uint256) {
    return emaLeverageRatio.emaValue();
  }

  /// @inheritdoc IFxTreasuryV2
  function getWrapppedValue(uint256 amount) public view virtual returns (uint256) {
    return amount;
  }

  /// @inheritdoc IFxTreasuryV2
  function getUnderlyingValue(uint256 amount) public view virtual returns (uint256) {
    return amount;
  }

  /// @notice Return then amount of base token can be harvested.
  function harvestable() public view returns (uint256) {
    uint256 balance = IERC20Upgradeable(baseToken).balanceOf(address(this));
    uint256 managed = getWrapppedValue(totalBaseToken);
    if (balance < managed) return 0;
    else return balance - managed;
  }

  /****************************
   * Public Mutated Functions *
   ****************************/

  /// @inheritdoc IFxTreasuryV2
  function mintFToken(uint256 _baseIn, address _recipient)
    external
    override
    onlyRole(FX_MARKET_ROLE)
    returns (uint256 _fTokenOut)
  {
    FxStableMath.SwapState memory _state = _loadSwapState(Action.MintFToken);
    if (_state.xNav == 0) revert ErrorUnderCollateral();
    if (_state.baseSupply + _baseIn > baseTokenCap) revert ErrorExceedTotalCap();

    _updateEMALeverageRatio(_state);

    _fTokenOut = _state.mintFToken(_baseIn);
    totalBaseToken = _state.baseSupply + _baseIn;

    IFxFractionalTokenV2(fToken).mint(_recipient, _fTokenOut);
  }

  /// @inheritdoc IFxTreasuryV2
  function mintXToken(uint256 _baseIn, address _recipient)
    external
    override
    onlyRole(FX_MARKET_ROLE)
    returns (uint256 _xTokenOut)
  {
    FxStableMath.SwapState memory _state = _loadSwapState(Action.MintXToken);
    if (_state.xNav == 0) revert ErrorUnderCollateral();
    if (_state.baseSupply + _baseIn > baseTokenCap) revert ErrorExceedTotalCap();

    _updateEMALeverageRatio(_state);

    _xTokenOut = _state.mintXToken(_baseIn);
    totalBaseToken = _state.baseSupply + _baseIn;

    IFxLeveragedTokenV2(xToken).mint(_recipient, _xTokenOut);
  }

  /// @inheritdoc IFxTreasuryV2
  function redeem(
    uint256 _fTokenIn,
    uint256 _xTokenIn,
    address _owner
  ) external override onlyRole(FX_MARKET_ROLE) returns (uint256 _baseOut) {
    FxStableMath.SwapState memory _state;

    if (_fTokenIn > 0) {
      _state = _loadSwapState(Action.RedeemFToken);
    } else {
      _state = _loadSwapState(Action.RedeemXToken);
    }
    _updateEMALeverageRatio(_state);

    if (_state.xNav == 0) {
      if (_xTokenIn > 0) revert ErrorUnderCollateral();
      // only redeem fToken proportionallly when under collateral.
      _baseOut = (_fTokenIn * _state.baseSupply) / _state.fSupply;
    } else {
      _baseOut = _state.redeem(_fTokenIn, _xTokenIn);
    }

    if (_fTokenIn > 0) {
      IFxFractionalTokenV2(fToken).burn(_owner, _fTokenIn);
    }

    if (_xTokenIn > 0) {
      IFxLeveragedTokenV2(xToken).burn(_owner, _xTokenIn);
    }

    totalBaseToken = _state.baseSupply - _baseOut;

    _transferBaseToken(_baseOut, msg.sender);
  }

  /// @inheritdoc IFxTreasuryV2
  function settle() external override onlyRole(SETTLE_WHITELIST_ROLE) {
    if (totalBaseToken == 0) return;

    uint256 _oldPrice = referenceBaseTokenPrice;
    uint256 _newPrice = _fetchTwapPrice(Action.None);
    referenceBaseTokenPrice = _newPrice;

    emit Settle(_oldPrice, _newPrice);

    // update leverage ratio at the end
    FxStableMath.SwapState memory _state = _loadSwapState(Action.None);
    _updateEMALeverageRatio(_state);
  }

  /// @inheritdoc IFxTreasuryV2
  function transferToStrategy(uint256 _amount) external override onlyStrategy {
    IERC20Upgradeable(baseToken).safeTransfer(strategy, _amount);
    strategyUnderlying += _amount;
  }

  /// @inheritdoc IFxTreasuryV2
  /// @dev For future use.
  function notifyStrategyProfit(uint256 _amount) external override onlyStrategy {}

  /// @notice Harvest pending rewards to stability pool.
  function harvest() external {
    if (isUnderCollateral()) revert ErrorUnderCollateral();

    FxStableMath.SwapState memory _state = _loadSwapState(Action.None);
    _updateEMALeverageRatio(_state);

    uint256 _totalRewards = harvestable();
    uint256 _harvestBounty = (getHarvesterRatio() * _totalRewards) / FEE_PRECISION;
    uint256 _rebalancePoolRewards = (getRebalancePoolRatio() * _totalRewards) / FEE_PRECISION;

    emit Harvest(msg.sender, _totalRewards, _rebalancePoolRewards, _harvestBounty);

    if (_harvestBounty > 0) {
      IERC20Upgradeable(baseToken).safeTransfer(_msgSender(), _harvestBounty);
      unchecked {
        _totalRewards = _totalRewards - _harvestBounty;
      }
    }

    if (_rebalancePoolRewards > 0) {
      _distributeRebalancePoolRewards(baseToken, _rebalancePoolRewards);
      unchecked {
        _totalRewards = _totalRewards - _rebalancePoolRewards;
      }
    }

    if (_totalRewards > 0) {
      IERC20Upgradeable(baseToken).safeTransfer(platform, _totalRewards);
    }
  }

  /************************
   * Restricted Functions *
   ************************/

  /// @inheritdoc IFxTreasuryV2
  function initializeProtocol(uint256 _baseIn)
    external
    onlyRole(PROTOCOL_INITIALIZER_ROLE)
    returns (uint256 fTokenOut, uint256 xTokenOut)
  {
    if (referenceBaseTokenPrice > 0) revert ErrorProtocolInitialized();
    if (getUnderlyingValue(IERC20Upgradeable(baseToken).balanceOf(address(this))) < _baseIn) {
      revert ErrorInsufficientInitialBaseToken();
    }

    // initialize reference price
    address _sender = _msgSender();
    uint256 _price = _fetchTwapPrice(Action.None);
    referenceBaseTokenPrice = _price;
    emit Settle(0, _price);

    // mint fToken and xToken
    totalBaseToken = _baseIn;
    fTokenOut = (_baseIn * _price) / (2 * PRECISION);
    xTokenOut = fTokenOut;
    IFxFractionalTokenV2(fToken).mint(_sender, fTokenOut);
    IFxLeveragedTokenV2(xToken).mint(_sender, xTokenOut);

    // initialize EMA leverage
    ExponentialMovingAverageV8.EMAStorage memory cachedEmaLeverageRatio = emaLeverageRatio;
    cachedEmaLeverageRatio.lastTime = uint40(block.timestamp);
    cachedEmaLeverageRatio.lastValue = uint96(PRECISION * 2);
    cachedEmaLeverageRatio.lastEmaValue = uint96(PRECISION * 2);
    emaLeverageRatio = cachedEmaLeverageRatio;
  }

  /// @notice Change address of strategy contract.
  /// @param _strategy The new address of strategy contract.
  function updateStrategy(address _strategy) external onlyRole(DEFAULT_ADMIN_ROLE) {
    _updateStrategy(_strategy);
  }

  /// @notice Change address of price oracle contract.
  /// @param _priceOracle The new address of price oracle contract.
  function updatePriceOracle(address _priceOracle) external onlyRole(DEFAULT_ADMIN_ROLE) {
    _updatePriceOracle(_priceOracle);
  }

  /// @notice Update the base token cap.
  /// @param _baseTokenCap The new base token cap.
  function updateBaseTokenCap(uint256 _baseTokenCap) external onlyRole(DEFAULT_ADMIN_ROLE) {
    _updateBaseTokenCap(_baseTokenCap);
  }

  /// @notice Update the EMA sample interval.
  /// @param _sampleInterval The new EMA sample interval.
  function updateEMASampleInterval(uint24 _sampleInterval) external onlyRole(DEFAULT_ADMIN_ROLE) {
    FxStableMath.SwapState memory _state = _loadSwapState(Action.None);
    _updateEMALeverageRatio(_state);

    _updateEMASampleInterval(_sampleInterval);
  }

  /// @notice Change address of platform contract.
  /// @param _platform The new address of platform contract.
  function updatePlatform(address _platform) external onlyRole(DEFAULT_ADMIN_ROLE) {
    _updatePlatform(_platform);
  }

  /// @notice Change address of RebalancePoolSplitter contract.
  /// @param _splitter The new address of RebalancePoolSplitter contract.
  function updateRebalancePoolSplitter(address _splitter) external onlyRole(DEFAULT_ADMIN_ROLE) {
    _updateRebalancePoolSplitter(_splitter);
  }

  /// @notice Update the fee ratio distributed to treasury.
  /// @param _newRatio The new ratio to update, multipled by 1e9.
  function updateRebalancePoolRatio(uint32 _newRatio) external onlyRole(DEFAULT_ADMIN_ROLE) {
    if (uint256(_newRatio) > MAX_REBALANCE_POOL_RATIO) {
      revert ErrorRebalancePoolRatioTooLarge();
    }

    bytes32 _data = _miscData;
    uint256 _oldRatio = _miscData.decodeUint(REBALANCE_POOL_RATIO_OFFSET, 30);
    _miscData = _data.insertUint(_newRatio, REBALANCE_POOL_RATIO_OFFSET, 30);

    emit UpdateRebalancePoolRatio(_oldRatio, _newRatio);
  }

  /// @notice Update the fee ratio distributed to harvester.
  /// @param _newRatio The new ratio to update, multipled by 1e9.
  function updateHarvesterRatio(uint32 _newRatio) external onlyRole(DEFAULT_ADMIN_ROLE) {
    if (uint256(_newRatio) > MAX_HARVESTER_RATIO) {
      revert ErrorHarvesterRatioTooLarge();
    }

    bytes32 _data = _miscData;
    uint256 _oldRatio = _miscData.decodeUint(HARVESTER_RATIO_OFFSET, 30);
    _miscData = _data.insertUint(_newRatio, HARVESTER_RATIO_OFFSET, 30);

    emit UpdateHarvesterRatio(_oldRatio, _newRatio);
  }

  /**********************
   * Internal Functions *
   **********************/

  /// @dev Internal function to change the address of strategy contract.
  /// @param _newStrategy The new address of strategy contract.
  function _updateStrategy(address _newStrategy) internal {
    address _oldStrategy = strategy;
    strategy = _newStrategy;

    emit UpdateStrategy(_oldStrategy, _newStrategy);
  }

  /// @dev Internal function to change the address of price oracle contract.
  /// @param _newPriceOracle The new address of price oracle contract.
  function _updatePriceOracle(address _newPriceOracle) internal {
    if (_newPriceOracle == address(0)) revert ErrorZeroAddress();

    address _oldPriceOracle = priceOracle;
    priceOracle = _newPriceOracle;

    emit UpdatePriceOracle(_oldPriceOracle, _newPriceOracle);
  }

  /// @dev Internal function to update the base token cap.
  /// @param _newBaseTokenCap The new base token cap.
  function _updateBaseTokenCap(uint256 _newBaseTokenCap) internal {
    uint256 _oldBaseTokenCap = baseTokenCap;
    baseTokenCap = _newBaseTokenCap;

    emit UpdateBaseTokenCap(_oldBaseTokenCap, _newBaseTokenCap);
  }

  /// @dev Internal function to update the EMA sample interval.
  /// @param _newSampleInterval The new EMA sample interval.
  function _updateEMASampleInterval(uint24 _newSampleInterval) internal {
    if (_newSampleInterval < 1 minutes) revert ErrorEMASampleIntervalTooSmall();

    uint256 _oldSampleInterval = emaLeverageRatio.sampleInterval;
    emaLeverageRatio.sampleInterval = _newSampleInterval;

    emit UpdateEMASampleInterval(_oldSampleInterval, _newSampleInterval);
  }

  /// @dev Internal function to change the address of platform contract.
  /// @param _newPlatform The new address of platform contract.
  function _updatePlatform(address _newPlatform) internal {
    if (_newPlatform == address(0)) revert ErrorZeroAddress();

    address _oldPlatform = platform;
    platform = _newPlatform;

    emit UpdatePlatform(_oldPlatform, _newPlatform);
  }

  /// @dev Internal function to change the address of RebalancePoolSplitter contract.
  /// @param _newRebalancePoolSplitter The new address of RebalancePoolSplitter contract.
  function _updateRebalancePoolSplitter(address _newRebalancePoolSplitter) internal {
    if (_newRebalancePoolSplitter == address(0)) revert ErrorZeroAddress();
    address _oldRebalancePoolSplitter = rebalancePoolSplitter;
    rebalancePoolSplitter = _newRebalancePoolSplitter;

    emit UpdateRebalancePoolSplitter(_oldRebalancePoolSplitter, _newRebalancePoolSplitter);
  }

  /// @dev Internal function to transfer base token to receiver.
  /// @param _amount The amount of base token to transfer.
  /// @param _recipient The address of receiver.
  function _transferBaseToken(uint256 _amount, address _recipient) internal returns (uint256) {
    _amount = getWrapppedValue(_amount);

    uint256 _balance = IERC20Upgradeable(baseToken).balanceOf(address(this));
    if (_balance < _amount) {
      uint256 _diff = _amount - _balance;
      IAssetStrategy(strategy).withdrawToTreasury(_diff);
      strategyUnderlying = strategyUnderlying - _diff;

      // consider possible slippage here.
      _balance = IERC20Upgradeable(baseToken).balanceOf(address(this));
      if (_amount > _balance) {
        _amount = _balance;
      }
    }

    IERC20Upgradeable(baseToken).safeTransfer(_recipient, _amount);

    return _amount;
  }

  /// @dev Internal function to load swap variable to memory
  function _loadSwapState(Action _action) internal view returns (FxStableMath.SwapState memory _state) {
    _state.baseSupply = totalBaseToken;
    _state.baseNav = _fetchTwapPrice(_action);

    if (_state.baseSupply == 0) {
      _state.xNav = PRECISION;
    } else {
      _state.fSupply = IERC20Upgradeable(fToken).totalSupply();
      _state.xSupply = IERC20Upgradeable(xToken).totalSupply();
      if (_state.xSupply == 0) {
        // no xToken, treat the nav of xToken as 1.0
        _state.xNav = PRECISION;
      } else {
        uint256 _baseVal = _state.baseSupply * _state.baseNav;
        uint256 _fVal = _state.fSupply * PRECISION;
        if (_baseVal >= _fVal) {
          _state.xNav = (_baseVal - _fVal) / _state.xSupply;
        } else {
          // under collateral
          _state.xNav = 0;
        }
      }
    }
  }

  /// @dev Internal function to update ema leverage ratio.
  function _updateEMALeverageRatio(FxStableMath.SwapState memory _state) internal {
    uint256 _ratio = _state.leverageRatio();

    ExponentialMovingAverageV8.EMAStorage memory cachedEmaLeverageRatio = emaLeverageRatio;
    // The value is capped with 100*10^18, it is safe to cast.
    cachedEmaLeverageRatio.saveValue(uint96(_ratio));
    emaLeverageRatio = cachedEmaLeverageRatio;
  }

  /// @dev Internal function to fetch twap price.
  /// @return _twapPrice The twap price of the base token.
  function _fetchTwapPrice(Action _action) internal view returns (uint256 _twapPrice) {
    (bool _isValid, uint256 _safePrice, uint256 _minPrice, uint256 _maxPrice) = IFxPriceOracle(priceOracle).getPrice();

    _twapPrice = _safePrice;
    if (_action == Action.MintFToken || _action == Action.MintXToken) {
      if (!_isValid) revert ErrorInvalidOraclePrice();
    } else if (!_isValid) {
      if (_action == Action.RedeemFToken) {
        _twapPrice = _maxPrice;
      } else if (_action == Action.RedeemXToken) {
        _twapPrice = _minPrice;
      }
    }

    if (_safePrice == 0 || _twapPrice == 0) revert ErrorInvalidTwapPrice();
  }

  /// @dev Internal function to distribute rewards to rebalance pool.
  /// @param _token The address of token to distribute.
  /// @param _amount The amount of token to distribute.
  function _distributeRebalancePoolRewards(address _token, uint256 _amount) internal virtual;
}<|MERGE_RESOLUTION|>--- conflicted
+++ resolved
@@ -189,18 +189,13 @@
   }
 
   /// @inheritdoc IFxTreasuryV2
-<<<<<<< HEAD
-  function isUnderCollateral() external view returns (bool) {
+  function isUnderCollateral() public view returns (bool) {
     return isUnderCollateral(Action.None);
   }
 
   /// @inheritdoc IFxTreasuryV2
   function isUnderCollateral(Action action) public view returns (bool) {
     FxStableMath.SwapState memory _state = _loadSwapState(action);
-=======
-  function isUnderCollateral() public view returns (bool) {
-    FxStableMath.SwapState memory _state = _loadSwapState(Action.None);
->>>>>>> 8ab6eae5
     return _state.xNav == 0;
   }
 
