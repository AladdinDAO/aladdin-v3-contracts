// SPDX-License-Identifier: MIT

pragma solidity ^0.7.6;
pragma abicoder v2;

import { Ownable } from "@openzeppelin/contracts/access/Ownable.sol";
import { IERC20 } from "@openzeppelin/contracts/token/ERC20/IERC20.sol";
import { SafeERC20 } from "@openzeppelin/contracts/token/ERC20/SafeERC20.sol";

import { IFxMarket } from "../interfaces/f(x)/IFxMarket.sol";
import { ITokenConverter } from "../helpers/converter/ITokenConverter.sol";

// solhint-disable contract-name-camelcase

contract FxGateway is Ownable {
  using SafeERC20 for IERC20;

  /*************
   * Constants *
   *************/

  /// @notice The address of base token.
  address public immutable baseToken;

  /// @notice The address of Fractional Token.
  address public immutable fToken;

  /// @notice The address of Leveraged Token.
  address public immutable xToken;

  /// @notice The address of Market.
  address public immutable market;

  /***********
   * Structs *
   ***********/

  struct ZapInCall {
    address src;
    uint256 amount;
    address target;
    bytes data;
  }

  struct ZapOutCall {
    address converter;
    uint256[] routes;
  }

  /*************
   * Variables *
   *************/

  /// @notice The list of approved target contracts.
  mapping(address => bool) public approvedTargets;

  /************
   * Modifier *
   ************/

  modifier zapInToken(ZapInCall memory _call) {
    require(approvedTargets[_call.target], "target not approved");
    _transferTokenIn(_call.src, _call.amount);

    bool _success;
    if (_call.src == address(0)) {
      (_success, ) = _call.target.call{ value: _call.amount }(_call.data);
    } else {
      IERC20(_call.src).safeApprove(_call.target, 0);
      IERC20(_call.src).safeApprove(_call.target, _call.amount);
      (_success, ) = _call.target.call(_call.data);
    }

    // below lines will propagate inner error up
    if (!_success) {
      // solhint-disable-next-line no-inline-assembly
      assembly {
        let ptr := mload(0x40)
        let size := returndatasize()
        returndatacopy(ptr, 0, size)
        revert(ptr, size)
      }
    }

    _;
  }

  /***************
   * Constructor *
   ***************/

  constructor(
    address _market,
    address _baseToken,
    address _fToken,
    address _xToken
  ) {
    baseToken = _baseToken;
    fToken = _fToken;
    xToken = _xToken;
    market = _market;

    IERC20(_baseToken).safeApprove(_market, uint256(-1));
    IERC20(_fToken).safeApprove(_market, uint256(-1));
    IERC20(_xToken).safeApprove(_market, uint256(-1));
  }

  /****************************
   * Public Mutated Functions *
   ****************************/

  /// @notice Mint some fToken with some ETH.
  /// @param _minFTokenMinted The minimum amount of fToken should be received.
  /// @return _fTokenMinted The amount of fToken received.
  function mintFToken(ZapInCall memory _call, uint256 _minFTokenMinted)
    external
    payable
    zapInToken(_call)
    returns (uint256 _fTokenMinted)
  {
    uint256 _amount = IERC20(baseToken).balanceOf(address(this));
    _fTokenMinted = IFxMarket(market).mintFToken(_amount, msg.sender, _minFTokenMinted);

    _refund(baseToken, msg.sender);
  }

  /// @notice Mint some xToken with some ETH.
  /// @param _minXTokenMinted The minimum amount of xToken should be received.
  /// @return _xTokenMinted The amount of xToken received.
  /// @return _bonus The amount of bonus base token received.
  function mintXToken(ZapInCall memory _call, uint256 _minXTokenMinted)
    external
    payable
    zapInToken(_call)
    returns (uint256 _xTokenMinted, uint256 _bonus)
  {
    uint256 _amount = IERC20(baseToken).balanceOf(address(this));
    (_xTokenMinted, _bonus) = IFxMarket(market).mintXToken(_amount, msg.sender, _minXTokenMinted);

    _refund(baseToken, msg.sender);
  }

  /// @notice Mint some xToken by add some ETH as collateral.
  /// @param _minXTokenMinted The minimum amount of xToken should be received.
  /// @return _xTokenMinted The amount of xToken received.
  function addBaseToken(ZapInCall memory _call, uint256 _minXTokenMinted)
    external
    payable
    zapInToken(_call)
    returns (uint256 _xTokenMinted)
  {
    uint256 _amount = IERC20(baseToken).balanceOf(address(this));
    _xTokenMinted = IFxMarket(market).addBaseToken(_amount, msg.sender, _minXTokenMinted);

    _refund(baseToken, msg.sender);
  }

  /// @notice Redeem and convert to some other token.
  /// @param _fTokenIn the amount of fToken to redeem, use `uint256(-1)` to redeem all fToken.
  /// @param _xTokenIn the amount of xToken to redeem, use `uint256(-1)` to redeem all xToken.
  /// @param _minBaseToken The minimum amount of base token should be received.
  /// @param _minDstToken The minimum amount of dst token should be received.
  /// @return _baseOut The amount of base token received.
  /// @return _dstOut The amount of dst token received.
  /// @return _bonus The amount of bonus base token received.
  function redeem(
    ZapOutCall memory _call,
    uint256 _fTokenIn,
    uint256 _xTokenIn,
    uint256 _minBaseToken,
    uint256 _minDstToken
  )
    external
    returns (
      uint256 _baseOut,
      uint256 _dstOut,
      uint256 _bonus
    )
  {
    require(_call.routes.length > 0, "no routes");

    if (_xTokenIn == 0) {
      _fTokenIn = _transferTokenIn(fToken, _fTokenIn);
    } else {
      _xTokenIn = _transferTokenIn(xToken, _xTokenIn);
      _fTokenIn = 0;
    }

<<<<<<< HEAD
    _baseOut = IFxMarket(market).redeem(_fTokenIn, _xTokenIn, _call.converter, _minBaseToken);
=======
    (_baseOut, _bonus) = IMarket(market).redeem(_fTokenIn, _xTokenIn, address(this), _minBaseToken);
>>>>>>> b5a69451
    require(_baseOut >= _minBaseToken, "insufficient base token");

    _dstOut = _baseOut;
    IERC20(baseToken).safeTransfer(_call.converter, _baseOut);
    for (uint256 i = 0; i < _call.routes.length; i++) {
      address _recipient = i == _call.routes.length - 1 ? msg.sender : _call.converter;
      _dstOut = ITokenConverter(_call.converter).convert(_call.routes[i], _dstOut, _recipient);
    }
    require(_dstOut >= _minDstToken, "insufficient dst token");

    if (_fTokenIn > 0) {
      _refund(fToken, msg.sender);
    }
    if (_xTokenIn > 0) {
      _refund(xToken, msg.sender);
    }
    if (_bonus > 0) {
      _refund(baseToken, msg.sender);
    }
  }

  /// @notice Swap between fToken and xToken
  /// @param _amountIn The amount of input token.
  /// @param _fTokenForXToken Whether swap fToken for xToken.
  /// @param _minOut The minimum amount of token should be received.
  /// @return _amountOut The amount of token received.
  /// @return _bonus The amount of bonus token received.
  function swap(
    uint256 _amountIn,
    bool _fTokenForXToken,
    uint256 _minOut
  ) external returns (uint256 _amountOut, uint256 _bonus) {
    if (_fTokenForXToken) {
      _amountIn = _transferTokenIn(fToken, _amountIn);
<<<<<<< HEAD
      uint256 _baseOut = IFxMarket(market).redeem(_amountIn, 0, address(this), 0);
      (_amountOut, ) = IFxMarket(market).mintXToken(_baseOut, msg.sender, 0);
      _refund(fToken, msg.sender);
    } else {
      _amountIn = _transferTokenIn(xToken, _amountIn);
      uint256 _baseOut = IFxMarket(market).redeem(0, _amountIn, address(this), 0);
      _amountOut = IFxMarket(market).mintFToken(_baseOut, msg.sender, 0);
=======
      (uint256 _baseOut, uint256 _redeemBonus) = IMarket(market).redeem(_amountIn, 0, address(this), 0);
      _bonus = _redeemBonus;
      (_amountOut, _redeemBonus) = IMarket(market).mintXToken(_baseOut, msg.sender, 0);
      _bonus += _redeemBonus;
      _refund(fToken, msg.sender);
    } else {
      _amountIn = _transferTokenIn(xToken, _amountIn);
      (uint256 _baseOut, uint256 _redeemBonus) = IMarket(market).redeem(0, _amountIn, address(this), 0);
      _bonus = _redeemBonus;
      _amountOut = IMarket(market).mintFToken(_baseOut, msg.sender, 0);
>>>>>>> b5a69451
      _refund(xToken, msg.sender);
    }
    require(_amountOut >= _minOut, "insufficient output");

    _refund(baseToken, msg.sender);
  }

  // solhint-disable-next-line no-empty-blocks
  receive() external payable {}

  /************************
   * Restricted Functions *
   ************************/

  /// @notice Update the status of a target contract.
  /// @param _target The address of target contract.
  /// @param _status The status to update.
  function updateTargetStatus(address _target, bool _status) external onlyOwner {
    approvedTargets[_target] = _status;
  }

  /// @notice Emergency function
  function execute(
    address _to,
    uint256 _value,
    bytes calldata _data
  ) external payable onlyOwner returns (bool, bytes memory) {
    // solhint-disable-next-line avoid-low-level-calls
    (bool success, bytes memory result) = _to.call{ value: _value }(_data);
    return (success, result);
  }

  /**********************
   * Internal Functions *
   **********************/

  /// @dev Internal function to transfer token to this contract.
  /// @param _token The address of token to transfer.
  /// @param _amount The amount of token to transfer.
  /// @return uint256 The amount of token transfered.
  function _transferTokenIn(address _token, uint256 _amount) internal returns (uint256) {
    if (_token == address(0)) {
      require(msg.value == _amount, "msg.value mismatch");
      return _amount;
    }

    if (_amount == uint256(-1)) {
      _amount = IERC20(_token).balanceOf(msg.sender);
    }

    if (_amount > 0) {
      IERC20(_token).safeTransferFrom(msg.sender, address(this), _amount);
    }

    return _amount;
  }

  /// @dev Internal function to refund extra token.
  /// @param _token The address of token to refund.
  /// @param _recipient The address of the token receiver.
  function _refund(address _token, address _recipient) internal {
    uint256 _balance = IERC20(_token).balanceOf(address(this));

    IERC20(_token).safeTransfer(_recipient, _balance);
  }
}<|MERGE_RESOLUTION|>--- conflicted
+++ resolved
@@ -186,11 +186,7 @@
       _fTokenIn = 0;
     }
 
-<<<<<<< HEAD
-    _baseOut = IFxMarket(market).redeem(_fTokenIn, _xTokenIn, _call.converter, _minBaseToken);
-=======
-    (_baseOut, _bonus) = IMarket(market).redeem(_fTokenIn, _xTokenIn, address(this), _minBaseToken);
->>>>>>> b5a69451
+    (_baseOut, _bonus) = IFxMarket(market).redeem(_fTokenIn, _xTokenIn, address(this), _minBaseToken);
     require(_baseOut >= _minBaseToken, "insufficient base token");
 
     _dstOut = _baseOut;
@@ -225,26 +221,16 @@
   ) external returns (uint256 _amountOut, uint256 _bonus) {
     if (_fTokenForXToken) {
       _amountIn = _transferTokenIn(fToken, _amountIn);
-<<<<<<< HEAD
-      uint256 _baseOut = IFxMarket(market).redeem(_amountIn, 0, address(this), 0);
-      (_amountOut, ) = IFxMarket(market).mintXToken(_baseOut, msg.sender, 0);
-      _refund(fToken, msg.sender);
-    } else {
-      _amountIn = _transferTokenIn(xToken, _amountIn);
-      uint256 _baseOut = IFxMarket(market).redeem(0, _amountIn, address(this), 0);
-      _amountOut = IFxMarket(market).mintFToken(_baseOut, msg.sender, 0);
-=======
-      (uint256 _baseOut, uint256 _redeemBonus) = IMarket(market).redeem(_amountIn, 0, address(this), 0);
+      (uint256 _baseOut, uint256 _redeemBonus) = IFxMarket(market).redeem(_amountIn, 0, address(this), 0);
       _bonus = _redeemBonus;
-      (_amountOut, _redeemBonus) = IMarket(market).mintXToken(_baseOut, msg.sender, 0);
+      (_amountOut, _redeemBonus) = IFxMarket(market).mintXToken(_baseOut, msg.sender, 0);
       _bonus += _redeemBonus;
       _refund(fToken, msg.sender);
     } else {
       _amountIn = _transferTokenIn(xToken, _amountIn);
-      (uint256 _baseOut, uint256 _redeemBonus) = IMarket(market).redeem(0, _amountIn, address(this), 0);
+      (uint256 _baseOut, uint256 _redeemBonus) = IFxMarket(market).redeem(0, _amountIn, address(this), 0);
       _bonus = _redeemBonus;
-      _amountOut = IMarket(market).mintFToken(_baseOut, msg.sender, 0);
->>>>>>> b5a69451
+      _amountOut = IFxMarket(market).mintFToken(_baseOut, msg.sender, 0);
       _refund(xToken, msg.sender);
     }
     require(_amountOut >= _minOut, "insufficient output");
